#include <ATen/ATen.h>
#include <ATen/core/Dict.h>
#include <torch/csrc/jit/function.h>
#include <torch/csrc/jit/pickler.h>
#include <string>

namespace torch {
namespace jit {

using ::c10::IValue;

// Protocol 2 is the highest that can be decoded by Python 2
// See https://docs.python.org/3/library/pickle.html#data-stream-format
constexpr static uint8_t PROTOCOL_VERSION = 2;

PicklerClass getClass(const std::string& str) {
  if (str == "build_tensor_from_id") {
    return PicklerClass::TENSOR;
  } else if (str == "build_intlist") {
    return PicklerClass::INTLIST;
  } else if (str == "build_tensorlist") {
    return PicklerClass::TENSORLIST;
  } else if (str == "build_doublelist") {
    return PicklerClass::DOUBLELIST;
  } else if (str == "build_boollist") {
    return PicklerClass::BOOLLIST;
  }

  // TODO [unpickler refactor]
  if (str == "TensorID") {
    return PicklerClass::TENSOR;
  } else if (str == "IntList") {
    return PicklerClass::INTLIST;
  }
  AT_ERROR("Unknown class name for unpickler: ", str);
}

const char* getClassName(PicklerClass cls) {
  switch (cls) {
    case PicklerClass::TENSOR:
      return "build_tensor_from_id";
    case PicklerClass::INTLIST:
      return "build_intlist";
    case PicklerClass::TENSORLIST:
      return "build_tensorlist";
    case PicklerClass::DOUBLELIST:
      return "build_doublelist";
    case PicklerClass::BOOLLIST:
      return "build_boollist";
    default:
      AT_ERROR("Unknown class for pickler");
  }
}

<<<<<<< HEAD
=======
static void postSetStateValidate(const IValue& v) {
  auto obj = v.toObject();
  const auto& objType = obj->type();
  for (size_t i = 0; i < objType->numAttributes(); i++) {
    const auto& attrType = objType->getAttribute(i);
    const auto& attrName = objType->getAttributeName(i);
    const auto& slot = obj->getSlot(i);
    // const auto attrType = objType->getAttribute(i);
    // Verify that all the non-optional attributes have been initialized
    // TODO: Issue #20497
    if (attrType->kind() != TypeKind::OptionalType) {
      TORCH_CHECK(
          !slot.isNone(),
          "The field '",
          attrName,
          "' was left unitialized after __setstate__, but expected a ",
          "value of type '",
          attrType->python_str(),
          "'");
    }
  }
}

const std::vector<char>& Pickler::stack() {
  return stack_;
}

>>>>>>> a671609a
void Pickler::protocol() {
  push<OpCode>(OpCode::PROTO);
  push<uint8_t>(PROTOCOL_VERSION);
}

void Pickler::startTuple() {
  // All attributes get pushed into a tuple and their indices saved in the
  // module def
  push<OpCode>(OpCode::MARK);
}

void Pickler::endTuple() {
  push<OpCode>(OpCode::TUPLE);
}

void Pickler::stop() {
  push<OpCode>(OpCode::STOP);
}

void Pickler::torchSaveStop() {
  // Add the binary data for all the tensors to be included in the same binary
  // TODO: The pickler should be refactored to stream out to a stream directly
  // instead of staging in the stack_ array
  // As another pickle program in the same binary archive, add a list of
  // keys for each tensor (see torch/serialization.py)
  protocol();
  push<OpCode>(OpCode::MARK);
  for (size_t i = 0; i < tensor_data_.size(); ++i) {
    std::string key = std::to_string(i);
    push<OpCode>(OpCode::BINUNICODE);
    push<uint32_t>(key.size());
    pushBytes(key);
  }

  push<OpCode>(OpCode::TUPLE);
  stop();

  // Now dump the tensor binary data
  for (const auto& data : tensor_data_) {
    // first dump size
    push<size_t>(data.numel());
    writer_(data.data(), data.sizeInBytes());
  }
}

void Pickler::torchSaveStart() {
  // Output data to match torch.save, see torch/serialization.py for details
  // Magic number (0x1950a86a20f9469cfc6c)
  protocol();
  push<OpCode>(OpCode::LONG1);
  // LONG1 size
  pushBytes("\x0a");
  // LONG1 data
  pushBytes("\x6c\xfc\x9c\x46\xf9\x20\x6a\xa8\x50\x19");
  stop();

  // Protocol Version (1001)
  protocol();
  push<OpCode>(OpCode::BININT2);
  pushBytes("\xe9\x03");
  stop();

  // sys_info, this isn't actually used in de-serialization so we can leave this
  // one empty
  protocol();
  push<OpCode>(OpCode::EMPTY_DICT);
  stop();
}

// unmemoized version called by pushIValue
void Pickler::pushIValueImpl(const IValue& ivalue) {
  if (ivalue.isTensor()) {
    pushTensor(ivalue);
  } else if (ivalue.isTuple()) {
    pushTuple(ivalue);
  } else if (ivalue.isDouble()) {
    pushDouble(ivalue);
  } else if (ivalue.isInt()) {
    pushInt(ivalue);
  } else if (ivalue.isBool()) {
    if (ivalue.toBool()) {
      push<OpCode>(OpCode::NEWTRUE);
    } else {
      push<OpCode>(OpCode::NEWFALSE);
    }
  } else if (ivalue.isString()) {
    pushString(ivalue.toStringRef());
  } else if (ivalue.isGenericList()) {
    pushGenericList(ivalue);
  } else if (ivalue.isGenericDict()) {
    pushDict(ivalue);
  } else if (ivalue.isNone()) {
    push<OpCode>(OpCode::NONE);
  } else if (ivalue.isIntList()) {
    pushSpecializedList(
        ivalue, PicklerClass::INTLIST, [=](const IValue& ivalue) {
          for (const int64_t item : ivalue.toIntListRef()) {
            pushIValue(item);
          }
        });
  } else if (ivalue.isTensorList()) {
    pushSpecializedList(
        ivalue, PicklerClass::TENSORLIST, [=](const IValue& ivalue) {
          for (const at::Tensor& item : ivalue.toTensorListRef()) {
            pushIValue(item);
          }
        });
  } else if (ivalue.isDoubleList()) {
    pushSpecializedList(
        ivalue, PicklerClass::DOUBLELIST, [=](const IValue& ivalue) {
          for (double item : ivalue.toDoubleListRef()) {
            pushIValue(item);
          }
        });
  } else if (ivalue.isBoolList()) {
    pushSpecializedList(
        ivalue, PicklerClass::BOOLLIST, [=](const IValue& ivalue) {
          for (bool item : ivalue.toBoolList()) {
            pushIValue(item);
          }
        });
  } else if (ivalue.isObject()) {
    auto obj = ivalue.toObject();
    auto type = obj->type();
    pushGlobal(type->qualifier(), type->basename());
    push<OpCode>(OpCode::EMPTY_TUPLE);
    push<OpCode>(OpCode::NEWOBJ);
    if (checkHasValidSetGetState(type)) {
      Function* getstate = type->getMethod("__getstate__");
      pushIValue((*getstate)({obj}));
    } else {
      push<OpCode>(OpCode::EMPTY_DICT);
      push<OpCode>(OpCode::MARK);
      for (size_t i = 0, n = type->numAttributes(); i < n; ++i) {
        pushString(type->getAttributeName(i));
        pushIValue(obj->getSlot(i));
      }
      push<OpCode>(OpCode::SETITEMS);
    }
    push<OpCode>(OpCode::BUILD);
  } else {
    AT_ERROR("Unknown IValue type for pickling: ", ivalue.tagKind());
  }
}

void Pickler::pushIValue(const IValue& ivalue) {
  // Check if reference ivalue has been saved before
  if (ivalue.isPtrType()) {
    const void* ptr = ivalue.internalToPointer();
    TORCH_CHECK(
        ptr != nullptr,
        "Pickler cannot memoize ",
        ivalue.tagKind(),
        " IValue ",
        ivalue);
    auto memo_entry = memoized_ivalue_map_.find(ptr);
    if (memo_entry != memoized_ivalue_map_.end()) {
      // This value has already been pushed, just do a BINGET
      pushBinGet(memo_entry->second);
      return;
    }
  }
  pushIValueImpl(ivalue);
  if (ivalue.isPtrType()) {
    memoized_ivalues_.push_back(ivalue);
    memoized_ivalue_map_[ivalue.internalToPointer()] = pushNextBinPut();
  }
}

void Pickler::pushInt(const IValue& ivalue) {
  auto n = ivalue.toInt();
  if (n >= std::numeric_limits<int8_t>::min() &&
      n <= std::numeric_limits<int8_t>::max()) {
    push<OpCode>(OpCode::BININT1);
    push<int8_t>(n);
  } else if (
      n >= std::numeric_limits<int32_t>::min() &&
      n <= std::numeric_limits<int32_t>::max()) {
    push<OpCode>(OpCode::BININT);
    push<int32_t>(n);
  } else {
    // Push 8 byte integer
    push<OpCode>(OpCode::LONG1);
    push<uint8_t>(8);
    push<int64_t>(n);
  }
}

void Pickler::pushBinGet(uint32_t memo_id) {
  if (memo_id <= std::numeric_limits<uint8_t>::max()) {
    push<OpCode>(OpCode::BINGET);
    push<uint8_t>(memo_id);
  } else {
    // Memoized too many items, issue a LONG_BINGET instead
    push<OpCode>(OpCode::LONG_BINGET);
    push<uint32_t>(memo_id);
  }
}

// unmemoized encoding of a string
void Pickler::pushStringImpl(const std::string& string) {
  push<OpCode>(OpCode::BINUNICODE);
  push<uint32_t>(string.size());
  pushBytes(string);
}

void Pickler::pushString(const std::string& string) {
  auto it = memoized_strings_map_.find(string);
  if (it == memoized_strings_map_.end()) {
    pushStringImpl(string);
    memoized_strings_map_[string] = pushNextBinPut();
  } else {
    pushBinGet(it->second);
  }
}

void Pickler::pushStorageOfTensor(const at::Tensor& tensor) {
  const at::Storage& storage = tensor.storage();
  void* addr = storage.unsafeGetStorageImpl();
  auto it = memoized_storage_map_.find(addr);
  if (it != memoized_storage_map_.end()) {
    pushBinGet(it->second);
    return;
  }

  // Tuple for persistent_load
  push<OpCode>(OpCode::MARK);
  // typename
  pushString("storage");
  // data_type
  std::stringstream data_type;
  data_type << toString(tensor.scalar_type()) << "Storage";
  pushGlobal("torch", data_type.str());
  // root_key
  pushString(std::to_string(tensor_data_.size()));
  // location
  pushString("cpu");
  // size
  pushInt(tensor.numel());
  // view_metadata
  push<OpCode>(OpCode::NONE);
  push<OpCode>(OpCode::TUPLE);
  push<OpCode>(OpCode::BINPERSID);

  memoized_storage_map_[addr] = pushNextBinPut();
  tensor_data_.push_back(getWriteableTensorData(tensor));
}

void Pickler::pushBytes(const std::string& string) {
  writer_(string.data(), string.size());
}

void Pickler::pushGlobal(
    const std::string& module_name,
    const std::string& class_name) {
  std::stringstream ss;
  ss << module_name << "\n" << class_name << "\n";
  std::string key = ss.str();
  auto memo_entry = memoized_globals_map_.find(key);
  if (memo_entry == memoized_globals_map_.end()) {
    push<OpCode>(OpCode::GLOBAL);
    pushBytes(key);
    // Push BINPUT without adding anything to the memoized_ivalues_
    size_t memo_id = pushNextBinPut();
    memoized_globals_map_.insert({key, memo_id});
  } else {
    pushBinGet(memo_entry->second);
  }
}

void Pickler::pushTensor(const IValue& ivalue) {
  if (tensor_table_ == nullptr) {
    pushLiteralTensor(ivalue);
  } else {
    pushTensorReference(ivalue);
  }
}

void Pickler::pushLiteralTensor(const IValue& ivalue) {
  // In contrast to tensor references, literal tensors are included in the
  // pickle program binary blob. They are written to the file after the STOP
  // opcode. They can't be included in the pickle program itself without a bunch
  // of extra machinery since byte strings are limited to 4 GB.
  //
  // The format here is the same one used by `torch.save()`. The code for the
  // format can be found in `torch/serialization.py`.
  auto tensor = ivalue.toTensor();

  // The arguments to this function are:
  //    storage, storage_offset, size, stride, requires_grad, backward_hooks
  pushGlobal("torch._utils", "_rebuild_tensor_v2");
  push<OpCode>(OpCode::MARK);

  pushStorageOfTensor(tensor);

  // storage offset
  int64_t storage_offset = 0;
  pushInt(storage_offset);

  // size
  push<OpCode>(OpCode::MARK);
  for (auto size : tensor.sizes()) {
    pushInt(size);
  }
  push<OpCode>(OpCode::TUPLE);

  // stride
  push<OpCode>(OpCode::MARK);
  for (auto stride : tensor.strides()) {
    pushInt(stride);
  }
  push<OpCode>(OpCode::TUPLE);

  // requires_grad
  pushIValue(tensor.requires_grad());

  // backward_hooks
  pushGlobal("collections", "OrderedDict");
  push<OpCode>(OpCode::EMPTY_TUPLE);
  // Construct the collections.OrderedDict for the backward_hooks
  push<OpCode>(OpCode::REDUCE);

  push<OpCode>(OpCode::TUPLE);

  // Call torch._utils._rebuild_tensor_v2
  push<OpCode>(OpCode::REDUCE);
}

void Pickler::pushClass(PicklerClass cls) {
  pushGlobal("torch.jit._pickle", getClassName(cls));
}

void Pickler::pushTensorReference(const IValue& ivalue) {
  pushClass(PicklerClass::TENSOR);
  tensor_table_->push_back(ivalue.toTensor());
  int64_t tensor_id = tensor_table_->size() - 1;
  // Reduce arguments are spread (e.g. `*args`) before calling the global,
  // so wrap in a tuple
  push<OpCode>(OpCode::MARK);
  pushIValue(tensor_id);
  push<OpCode>(OpCode::TUPLE);

  push<OpCode>(OpCode::REDUCE);
}

void Pickler::pushSpecializedList(
    const IValue& ivalue,
    PicklerClass cls,
    const std::function<void(const IValue&)>& item_pusher) {
  pushClass(cls);

  // Reduce arguments are spread (e.g. `*args`) before calling the global,
  // so wrap in a tuple
  push<OpCode>(OpCode::MARK);

  push<OpCode>(OpCode::EMPTY_LIST);
  // Mark list
  push<OpCode>(OpCode::MARK);

  // Add all items
  item_pusher(ivalue);

  // Finish list
  push<OpCode>(OpCode::APPENDS);

  // Finish tuple
  push<OpCode>(OpCode::TUPLE);

  // Call reduce
  push<OpCode>(OpCode::REDUCE);
}

void Pickler::pushDouble(const IValue& ivalue) {
  double value = ivalue.toDouble();
  AT_ASSERT(sizeof(double) == 8);
  char* bytes = reinterpret_cast<char*>(&value);

  push<OpCode>(OpCode::BINFLOAT);
  for (size_t i = 0; i < 8; ++i) {
    push<uint8_t>(bytes[8 - i - 1]);
  }
}

void Pickler::pushDict(const IValue& ivalue) {
  push<OpCode>(OpCode::EMPTY_DICT);

  push<OpCode>(OpCode::MARK);

  // Sort the dict for deterministic keys
  auto dict_items = iterationOrder(ivalue.toGenericDict());
  for (const auto& pair : dict_items) {
    pushIValue(pair.first);
    pushIValue(pair.second);
  }

  push<OpCode>(OpCode::SETITEMS);
}

size_t Pickler::pushNextBinPut() {
  if (memo_id_ <= std::numeric_limits<uint8_t>::max()) {
    push<OpCode>(OpCode::BINPUT);
    push<uint8_t>(memo_id_);
  } else {
    // Memoized too many items, issue a LONG_BINPUT instead
    push<OpCode>(OpCode::LONG_BINPUT);
    push<uint32_t>(memo_id_);
  }
  AT_ASSERT(memo_id_ <= std::numeric_limits<uint32_t>::max());
  ++memo_id_;
  return memo_id_ - 1;
}

void Pickler::pushGenericList(const IValue& ivalue) {
  auto list = ivalue.toGenericListRef();
  push<OpCode>(OpCode::EMPTY_LIST);

  push<OpCode>(OpCode::MARK);

  for (const IValue& item : list) {
    pushIValue(item);
  }

  push<OpCode>(OpCode::APPENDS);
}

void Pickler::pushTuple(const IValue& ivalue) {
  // TODO: Small tuple unrolling (e.g. TUPLE3)
  push<OpCode>(OpCode::MARK);
  auto tuple = ivalue.toTuple();

  for (const IValue& item : tuple->elements()) {
    pushIValue(item);
  }

  push<OpCode>(OpCode::TUPLE);
}

IValue Unpickler::parse_ivalue() {
  run();
  TORCH_CHECK(
      stack_.size() == 1,
      "Unpickler expected 1 element on the stack, but found ",
      stack_.size());

  return stack_[0];
}

IValue Unpickler::parseModule() {
  run();
  TORCH_CHECK(
      stack_.size() == 1,
      "Unpickler expected 1 element on the stack, but found ",
      stack_.size());

  return stack_[0];
}

double Unpickler::readFloat() {
  AT_ASSERT(sizeof(double) == 8);
  double big_endian = read<double>();
  double little_endian;

  // Pickle floats are big endian, so reverse the bytes
  auto big_endian_ptr = reinterpret_cast<const char*>(&big_endian);
  std::reverse_copy(
      big_endian_ptr,
      big_endian_ptr + sizeof(big_endian),
      reinterpret_cast<char*>(&little_endian));

  return little_endian;
}

void Unpickler::run() {
  // Expect a PROTO opcode and protocol number at the start of blob
  auto opcode = readOpCode();
  TORCH_CHECK(
      opcode == OpCode::PROTO,
      "Expected PROTO opcode at the start"
      " of pickle archive, found ", int(static_cast<uint8_t>(opcode)));
  uint8_t protocol = read<uint8_t>();
  TORCH_CHECK(
      protocol == 2,
      "Only Pickle protocol 2 is supported, found protocol = ",
      protocol);

  while (bounds_checker_()) {
    OpCode opcode = readInstruction();
    if (opcode == OpCode::STOP) {
      return;
    }
  }

  AT_ERROR("Overran buffer while unpickling data, didn't find STOP opcode");
}
void Unpickler::setInput(size_t memo_id) {
  AT_ASSERT(!stack_.empty());
  if (memo_id >= memo_table_.size()) {
    memo_table_.insert(
        memo_table_.end(), memo_id - memo_table_.size(), IValue());
    memo_table_.push_back(stack_.back());
  } else {
    memo_table_[memo_id] = stack_.back();
  }
}

// emplace_back on bool vectors does not exist on some systems
// avoid it by calling push_back for bool
template <typename T>
inline void append(std::vector<T>& a, T&& e) {
  a.emplace_back(std::move(e));
}
template <>
inline void append<bool>(std::vector<bool>& a, bool&& e) {
  a.push_back(e);
}

template <typename T>
static IValue toSpecializedList(const IValue& generic) {
  auto ivalues = generic.toGenericListRef();
  std::vector<T> specialized;
  specialized.reserve(ivalues.size());
  for (const IValue& iv : ivalues) {
    append(specialized, iv.to<T>());
  }
  return IValue(std::move(specialized));
}

OpCode Unpickler::readInstruction() {
  auto opcode = readOpCode();
  switch (opcode) {
    case OpCode::EMPTY_LIST: {
      stack_.emplace_back(
          c10::impl::GenericList(c10::impl::deprecatedUntypedList()));
    } break;
    case OpCode::EMPTY_TUPLE: {
      if (empty_tuple_.isNone()) {
        // we only need one object, since tuples are not mutable.
        empty_tuple_ = c10::ivalue::Tuple::create({});
      }
      stack_.emplace_back(empty_tuple_);
    } break;
    case OpCode::BINPUT: {
      size_t memo_id = read<uint8_t>();
      setInput(memo_id);
    } break;
    case OpCode::LONG_BINPUT: {
      TORCH_CHECK(
          std::numeric_limits<size_t>::max() >=
              std::numeric_limits<uint32_t>::max(),
          "Found a LONG_BINPUT opcode, but size_t on this system is "
          "not big enough to decode it");
      size_t memo_id = read<uint32_t>();
      setInput(memo_id);
    } break;
    case OpCode::MARK: {
      // Mark location of the container ivalue in the stack
      marks_.push_back(stack_.size());
    } break;
    case OpCode::NEWTRUE: {
      stack_.emplace_back(true);
    } break;
    case OpCode::NEWFALSE: {
      stack_.emplace_back(false);
    } break;
    case OpCode::NONE: {
      stack_.emplace_back(IValue());
    } break;
    case OpCode::BININT1: {
      int8_t value = read<int8_t>();
      stack_.emplace_back(int64_t(value));
    } break;
    case OpCode::BININT: {
      int32_t value = read<int32_t>();
      stack_.emplace_back(int64_t(value));
    } break;
    case OpCode::LONG1: {
      // Only read LONG1s with 8 as the length
      uint8_t length = read<uint8_t>();
      TORCH_CHECK(length == 8, "Expected length to be 8, got ", int(length));
      stack_.emplace_back(int64_t(read<int64_t>()));
    } break;
    case OpCode::BINUNICODE: {
      uint32_t length = read<uint32_t>();
      stack_.emplace_back(readBytes(length));
    } break;
    case OpCode::BINFLOAT:
      stack_.emplace_back(readFloat());
      break;
    case OpCode::TUPLE: {
      size_t start = marks_.back();
      marks_.pop_back();
      auto tuple = c10::ivalue::Tuple::create({});
      tuple->elements().reserve(stack_.size() - start);
      auto start_it = stack_.begin() + start;
      for (auto it = start_it; it != stack_.end(); ++it) {
        tuple->elements().emplace_back(*it);
      }
      stack_.erase(start_it, stack_.end());
      stack_.emplace_back(tuple);
    } break;
    case OpCode::EMPTY_DICT:
      stack_.emplace_back(c10::impl::GenericDict(c10::impl::deprecatedUntypedDict()));
      break;
    case OpCode::APPENDS: {
      readList();
    } break;
    case OpCode::SETITEMS: {
      size_t start = marks_.back();
      marks_.pop_back();
      auto dict = stack_.at(start - 1).toGenericDict();
      for (size_t i = start; i < stack_.size(); i += 2) {
        dict.insert_or_assign(stack_[i], stack_[i + 1]);
      }
      stack_.erase(stack_.begin() + start, stack_.end());
    } break;
    case OpCode::BINGET: {
      stack_.push_back(memo_table_.at(read<uint8_t>()));
    } break;
    case OpCode::LONG_BINGET: {
      stack_.push_back(memo_table_.at(read<uint32_t>()));
    } break;
    case OpCode::STOP:
      break;
    case OpCode::GLOBAL: {
      // Module name, it's not needed for anything
      auto module_name = readString();
      auto class_name = readString();
      // TODO [unpickler refactor] __main__ isn't used by the pickler anymore
      if (module_name == "__main__") {
        auto pickler_class = getClass(class_name);
        globals_.emplace_back([this, pickler_class] {
          // TODO: [unpickler refactor]
          auto setitem_data = stack_.back();
          stack_.pop_back();
          switch (pickler_class) {
            case PicklerClass::TENSOR:
              stack_.emplace_back(tensor_table_->at(setitem_data.toInt()));
              break;
            case PicklerClass::INTLIST:
              stack_.emplace_back(toSpecializedList<int64_t>(setitem_data));
              break;
            default:
              AT_ERROR("Unknown pickler class id", pickler_class);
          }
        });
      } else if (module_name == "torch.jit._pickle") {
        auto pickler_class = getClass(class_name);
        globals_.emplace_back([this, pickler_class] {
          // Pop reduce arg off the stack
          auto data = stack_.back().toTuple()->elements().at(0);
          stack_.pop_back();
          switch (pickler_class) {
            case PicklerClass::TENSOR:
              TORCH_CHECK(
                  tensor_table_,
                  "Found a tensor table reference but Pickler"
                  " has no tensor table\n");
              stack_.emplace_back(tensor_table_->at(data.toInt()));
              break;
            case PicklerClass::INTLIST:
              stack_.emplace_back(toSpecializedList<int64_t>(data));
              break;
            case PicklerClass::TENSORLIST:
              stack_.emplace_back(toSpecializedList<at::Tensor>(data));
              break;
            case PicklerClass::DOUBLELIST:
              stack_.emplace_back(toSpecializedList<double>(data));
              break;
            case PicklerClass::BOOLLIST:
              stack_.emplace_back(toSpecializedList<bool>(data));
              break;
            default:
              AT_ERROR("Unknown pickler class id");
          }
        });
      } else {
        AT_ASSERT(class_resolver_);
        at::StrongTypePtr type =
            class_resolver_(c10::QualifiedName(module_name, class_name));
        auto cls = type.type_->expect<at::ClassType>();
        size_t n = cls->numAttributes();
        if (checkHasValidSetGetState(type.type_)) {
          globals_.emplace_back([this, type, n] {
            auto arg = std::move(stack_.back());
            stack_.pop_back();
            auto obj = c10::ivalue::Object::create(type, n);
            // XXX: Do not optimize __setstate__, so that we don't try to
            // specialize the class before it is initialized.
            setGraphExecutorOptimize(false);
            (*type.type_->getMethod("__setstate__"))({obj, arg});
            setGraphExecutorOptimize(true);
            postSetStateValidate(obj);
            stack_.emplace_back(std::move(obj));
          });
        } else {
          globals_.emplace_back([this, type, cls, n] {
            auto dict = std::move(stack_.back()).toGenericDict();
            stack_.pop_back();
            auto obj = c10::ivalue::Object::create(type, n);
            for (size_t i = 0; i < n; ++i) {
              obj->setSlot(i, dict.at(cls->getAttributeName(i)));
            }
            stack_.emplace_back(std::move(obj));
          });
        }
      }
      stack_.emplace_back(int64_t(globals_.size() - 1));
    } break;
    case OpCode::NEWOBJ: {
      // pop empty tuple, the actual action is stored in the globals_stack_
      stack_.pop_back();
    } break;
    // because we have NEWOBJ do nothing, BUILD and REDUCE end up doing
    // the same thing
    case OpCode::BUILD:
    case OpCode::REDUCE: {
      // stack is: <functor_idx> <functor_arg>
      // extract <functor_idx> and remove from the stack:
      std::swap(*(stack_.end() - 2), *(stack_.end() - 1));
      size_t idx = stack_.back().toInt();
      stack_.pop_back();
      // stack is: <functor_arg>
      globals_.at(idx)();
    } break;
    default:
      AT_ERROR(
          "Unknown opcode for unpickling at ",
          reinterpret_cast<void*>(opcode),
          ": ",
          int(static_cast<uint8_t>(opcode)));
  }
  return opcode;
}

// Read a number of bytes from the input stream
std::string Unpickler::readBytes(size_t length) {
  std::string data(length, 0);
  // This is fine since C++11 has contiguous strings
  reader_(&data[0], length);
  return data;
}

// Pop all the list items off of the stack and append them to the list at
// the corresponding MARK
void Unpickler::readList() {
  size_t start = marks_.back();
  marks_.pop_back();
  auto list_ivalue = stack_.at(start - 1);
  auto num_elements = stack_.size() - start;
  auto elements = at::ArrayRef<IValue>(stack_).slice(start);
  if (list_ivalue.isIntList()) {
    auto list = std::move(list_ivalue).toIntList();
    list.reserve(num_elements);
    for (const auto& elem : elements) {
      list.emplace_back(elem.toInt());
    }
  } else if (list_ivalue.isTensorList()) {
    auto list = std::move(list_ivalue).toTensorList();
    list.reserve(num_elements);
    for (const auto& elem : elements) {
      list.emplace_back(elem.toTensor());
    }
  } else if (list_ivalue.isDoubleList()) {
    auto list = std::move(list_ivalue).toDoubleList();
    list.reserve(num_elements);
    for (const auto& elem : elements) {
      list.emplace_back(elem.toDouble());
    }
  } else if (list_ivalue.isBoolList()) {
    auto list = std::move(list_ivalue).toBoolList();
    list.reserve(num_elements);
    for (const auto& elem : elements) {
      list.push_back(elem.toBool());
    }
  } else if (list_ivalue.isGenericList()) {
    auto list = std::move(list_ivalue).toGenericList();
    list.reserve(num_elements);
    for (const auto& elem : elements) {
      list.emplace_back(elem);
    }
  } else {
    AT_ERROR("Unknown IValue list kind: ", list_ivalue.tagKind());
  }

  stack_.erase(stack_.begin() + start, stack_.end());
}

inline bool is_valid_python_id_char(char c) {
  return c == '_' || c == '.' || (c >= '0' && c <= '9') ||
      (c >= 'a' && c <= 'z') || (c >= 'A' && c <= 'Z');
}

// Read a newline terminated string
std::string Unpickler::readString() {
  std::stringstream ss;
  while (true) {
    char c = read<char>();
    if (c == '\n') {
      break;
    }

    ss << c;

    // Simple check just in case there is no terminating '\n'
    TORCH_CHECK(
        is_valid_python_id_char(c),
        "Found character '",
        int(uint8_t(c)),
        "' in string, ",
        "strings must be qualified Python identifiers");
  }
  return ss.str();
}

OpCode Unpickler::readOpCode() {
  return static_cast<OpCode>(read<uint8_t>());
}

WriteableTensorData getWriteableTensorData(const at::Tensor& tensor) {
  WriteableTensorData result;
  result.tensor_ = tensor;
  result.size_ = tensor.element_size() * tensor.storage().size();
  // TODO HIP support
  if (tensor.storage().device_type() == at::DeviceType::CUDA) {
    // NB: This new tensor is created to support cuda tensors.
    // Storages can be mutated when converting tensors from cuda to cpu,
    // and we need a cpu tensor to copy data from.
    result.tensor_ = at::empty({0}, tensor.options())
                         .set_(
                             tensor.storage(),
                             /* storage_offset = */ 0,
                             /* size = */
                             {static_cast<int64_t>(tensor.storage().size())},
                             /* stride = */ {1})
                         .cpu();
    TORCH_CHECK(
        result.tensor_.element_size() * result.tensor_.storage().size() ==
            result.size_,
        "Storage tensor size did not match record size");
  }
  return result;
}

bool checkHasValidSetGetState(const std::shared_ptr<c10::ClassType>& cls) {
  // Check that the schemas for __getstate__ and __setstate__ are correct
  auto getstate = cls->getMethod("__getstate__");
  if (getstate == nullptr) {
    return false;
  }
  auto get_schema = getstate->getSchema();

  // Check __getstate__
  //   __getstate__ is expected to be (self) -> T
  TORCH_CHECK(
      get_schema.arguments().size() == 1,
      "'__getstate__' must have 'self' as its only argument, but found ",
      get_schema.arguments().size(),
      " arguments");
  TORCH_CHECK(
      get_schema.returns().size() == 1,
      "'__getstate__' must return 1 value, but found ",
      get_schema.returns().size());

  // Check __setstate__ if the method exists
  //   __setstate__ is expected to be (self, T) -> None
  auto setstate = cls->getMethod("__setstate__");
  if (!setstate) {
    return false;
  }
  auto set_schema = setstate->getSchema();

  TORCH_CHECK(
      set_schema.arguments().size() == 2,
      "'__setstate__' must have 'self' and the state as its "
      "only arguments, but found ",
      set_schema.arguments().size(),
      " arguments");
  TORCH_CHECK(
      set_schema.returns().size() == 1,
      "'__setstate__' must return None, but found ",
      set_schema.returns().size(),
      " return values");
  TORCH_CHECK(
      set_schema.returns().at(0).type()->isSubtypeOf(NoneType::get()),
      "'__setstate__' must return None, but found value of type",
      set_schema.returns().at(0).type()->python_str());

  // Check that the return type of __getstate__ matches the input to
  // __setstate__
  auto get_type = get_schema.returns().at(0).type();
  auto set_type = set_schema.arguments().at(1).type();

  TORCH_CHECK(
      set_type->isSubtypeOf(get_type),
      "'__getstate__'s return type (",
      get_type->python_str(),
      ") does not match '__setstate__'s argument type (",
      set_type->python_str(),
      ")");

  return true;
}

} // namespace jit
} // namespace torch<|MERGE_RESOLUTION|>--- conflicted
+++ resolved
@@ -52,8 +52,6 @@
   }
 }
 
-<<<<<<< HEAD
-=======
 static void postSetStateValidate(const IValue& v) {
   auto obj = v.toObject();
   const auto& objType = obj->type();
@@ -77,11 +75,6 @@
   }
 }
 
-const std::vector<char>& Pickler::stack() {
-  return stack_;
-}
-
->>>>>>> a671609a
 void Pickler::protocol() {
   push<OpCode>(OpCode::PROTO);
   push<uint8_t>(PROTOCOL_VERSION);
