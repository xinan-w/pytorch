#include <torch/csrc/jit/passes/quantization.h>
#include <torch/csrc/jit/passes/constant_propagation.h>
#include <torch/csrc/jit/passes/fuse_linear.h>
#include <torch/csrc/jit/passes/quantization_patterns.h>
#include <torch/csrc/jit/passes/subgraph_rewrite.h>

#include <torch/csrc/jit/ir.h>
#include <torch/csrc/jit/irparser.h>
#include <torch/csrc/jit/jit_log.h>
#include <torch/csrc/jit/node_hashing.h>
#include <torch/csrc/jit/operator.h>
#include <torch/csrc/jit/script/schema_matching.h>
#include <torch/csrc/jit/subgraph_matcher.h>

#include <algorithm>
#include <stack>

namespace torch {
namespace jit {
namespace {

// This struct contains a compiled IR pattens slated for use in the
// findPatternMatches function. The struct encapsulates the common
// information from parseIR that is used in conjunction with the
// pattern matching facility. A const instance of this struct can
// also be stored away to cache the compiled IR pattern and reduce
// runtime cost
struct PatternInfo {
  std::string pattern_string;
  std::unique_ptr<Graph> pattern_graph;
  std::unordered_map<std::string, Value*> vmap;

  static PatternInfo parse_from_str(std::string pattern_string) {
    PatternInfo rv{std::move(pattern_string),
                   at::guts::make_unique<Graph>(),
                   decltype(vmap){}};
    script::parseIR(rv.pattern_string, rv.pattern_graph.get(), rv.vmap);
    return rv;
  }
};

struct PatternsAndModules {
  bool is_conv;
  bool is_per_channel;
  const PatternInfo& pattern;
  script::Module packed_params_module;
};

static Value* getValue(
    const std::string& name,
    const std::unordered_map<const Value*, Value*>& match_vmap,
    const std::unordered_map<std::string, Value*>& vmap) {
  return match_vmap.at(vmap.at(name));
}

static c10::optional<IValue> getIValue(
    const std::string& name,
    const std::unordered_map<const Value*, Value*>& match_vmap,
    const std::unordered_map<std::string, Value*>& vmap) {
  return toIValue(getValue(name, match_vmap, vmap));
}

void fillQConfigMap(
    const script::Module& module,
    const QConfigDict& qconfig_dict,
    ModuleQConfigMap& map,
    const std::string& key = "",
    const c10::optional<QConfig>& parent_qconfig = c10::nullopt) {
  c10::optional<QConfig> qconfig;
  if (qconfig_dict.find(key) != qconfig_dict.end()) {
    qconfig = qconfig_dict.at(key);
  } else {
    qconfig = parent_qconfig;
  }
  map[module._ivalue()] = qconfig;

  for (const script::NameModule& s : module.named_children()) {
    std::string child_key;
    if (key == "") {
      child_key = s.name;
    } else {
      child_key = key + "." + s.name;
    }
    fillQConfigMap(s.value._ivalue(), qconfig_dict, map, child_key, qconfig);
  }
}

std::string getFuncName(Value* func_value) {
  auto func_node = func_value->node();
  auto func = func_node->output()->type()->expect<FunctionType>()->function();
  const auto& qname = func->qualname();
  const auto& name = qname.qualifiedName();
  auto rdot_idx = name.rfind('.');
  if (rdot_idx != std::string::npos) {
    return name.substr(rdot_idx + 1, name.length());
  } else {
    return name;
  }
}

bool nodeQuantizable(Node* n) {
  static std::vector<std::string> call_funcs = {
      "conv2d",
      "linear",
      "relu",
  };
  std::vector<Symbol> aten_funcs = {
      Symbol::aten("addmm"), Symbol::aten("matmul"), Symbol::aten("add_")};
  std::transform(
      call_funcs.begin(),
      call_funcs.end(),
      std::back_inserter(aten_funcs),
      [](const std::string& s) { return Symbol::aten(s); });
  bool is_quantizable =
      std::find(aten_funcs.begin(), aten_funcs.end(), n->kind()) !=
      aten_funcs.end();
  if (n->kind() == prim::CallFunction) {
    auto func_name = getFuncName(n->inputs()[0]);
    is_quantizable |=
        std::find(call_funcs.begin(), call_funcs.end(), func_name) !=
        call_funcs.end();
  }
  return is_quantizable;
}

bool valueNeedsToBeQuantized(Value* v) {
  if (!v->type()->isSubtypeOf(TensorType::get())) {
    return false;
  }
  // Check whether producer is quantizable
  if (nodeQuantizable(v->node())) {
    return true;
  }
  // Check whether user is quantizable
  for (const auto& use : v->uses()) {
    if (nodeQuantizable(use.user)) {
      return true;
    }
  }
  return false;
}

class InsertObserversHelper {
 public:
  explicit InsertObserversHelper(const ModuleQConfigMap& map)
      : module_qconfig_map_(map) {}
  void insertObservers(script::Module& module, const std::string& method_name);

 private:
  Node* insertObserverFor(
      Value* v,
      Graph* g,
      script::Module& module,
      const QConfig& qconfig);

  void findIntermediateValuesInPattern(
      Graph& graph,
      const PatternInfo& pattern);

  void addIntermediateValuesToSkipObserver(
      const script::Module& module,
      const std::string& method_name);

  const ModuleQConfigMap& module_qconfig_map_;
  // Values we want to skip observing, used to skip values in
  // the middle of the ops that are supposed to be fused, e.g.
  // the output value of conv in the conv - relu pattern
  std::unordered_set<Value*> values_to_skip_;
  // Unique id generator for observer module, used for generating
  // unique observer names when we insert observer module, we
  // record the current unique id used to avoid incrementing from 0
  // every time to find a unique id.
  int uid_ = 0;

  // These are the IR patterns we match to skip inserting observers.
  // They are compiled once on construction and used repeatedly within
  // the pass.
  const PatternInfo conv_functional_relu = PatternInfo::parse_from_str(R"(
graph(%self, %input, %inplace):
    %relu = prim::Constant[name="relu"]()
    %conv = match::module[name="Conv2d"](%self)
    %intermediate_val = prim::CallMethod[name="forward"](%conv, %input)
    %r = prim::CallFunction(%relu, %intermediate_val, %inplace)
    return (%r) )");
  const PatternInfo conv_relu_module = PatternInfo::parse_from_str(R"(
graph(%self, %input):
    %conv = match::module[name="Conv2d"](%self)
    %intermediate_val = prim::CallMethod[name="forward"](%conv, %input)
    %relu = match::module[name="ReLU"](%self)
    %r = prim::CallMethod[name="forward"](%relu, %intermediate_val)
    return (%r) )");
  const PatternInfo matmul_add = PatternInfo::parse_from_str(R"(
graph(%input, %weight, %bias, %4):
     %weight_t = aten::t(%weight)
     %intermediate_val = aten::matmul(%input, %weight_t)
     %res = aten::add_(%intermediate_val, %bias, %4)
     return (%res) )");
  const std::vector<std::reference_wrapper<const PatternInfo>> patterns = {
      conv_functional_relu,
      conv_relu_module,
      matmul_add};
};

bool isBiasOfConvOrLinear(Value* v) {
  for (const Use& u : v->uses()) {
    if (u.user->kind() == Symbol::aten("conv2d")) {
      if (v == u.user->inputs().at(2)) {
        return true;
      }
    } else if (u.user->kind() == prim::CallFunction) {
      auto func_name = getFuncName(u.user->inputs()[0]);
      if (func_name == "linear" && v == u.user->inputs().at(3)) {
        return true;
      }
    }
  }
  return false;
}

bool isWeightOfConvOrLinear(Value* v) {
  for (const Use& u : v->uses()) {
    if (u.user->kind() == Symbol::aten("conv2d") &&
        v == u.user->inputs().at(1)) {
      return true;
    } else if (
        u.user->kind() == prim::CallFunction &&
        getFuncName(u.user->inputs()[0]) == "linear" &&
        v == u.user->inputs().at(2)) {
      return true;
    }
  }
  return false;
}

void replaceConvolutionWithConv2d(std::shared_ptr<Graph>& graph) {
  std::string convolution = R"(
graph(%a, %w, %b, %stride, %padding, %dilation, %transposed, %output_padding, %groups, %benchmark, %deterministic, %cudnn_enabled):
        %r = aten::_convolution(%a, %w, %b, %stride, %padding, %dilation, %transposed, %output_padding, %groups, %benchmark, %deterministic, %cudnn_enabled)
        return (%r) )";

  std::string conv2d = R"(
graph(%a, %w, %b, %stride, %padding, %dilation, %transposed, %output_padding, %groups, %benchmark, %deterministic, %cudnn_enabled):
        %r = aten::conv2d(%a, %w, %b, %stride, %padding, %dilation, %groups)
        return (%r) )";

  // Filter the unsupported case
  auto filter = [](const Match& match,
                   const std::unordered_map<std::string, Value*>& vmap) {
    const auto& match_vmap = match.values_map;
    auto transposed_value =
        getIValue("transposed", match_vmap, vmap).value().toBool();
    auto benchmark_value =
        getIValue("benchmark", match_vmap, vmap).value().toBool();
    auto deterministic_value =
        getIValue("deterministic", match_vmap, vmap).value().toBool();
    auto cudnn_enabled_value =
        getIValue("cudnn_enabled", match_vmap, vmap).value().toBool();
    auto output_padding_value =
        getIValue("output_padding", match_vmap, vmap).value().toIntList();

    if (!transposed_value && !benchmark_value && !deterministic_value &&
        cudnn_enabled_value && (output_padding_value[0] == 0) &&
        (output_padding_value[1] == 0)) {
      return true;
    }
    return false;
  };

  SubgraphRewriter rewriter;
  rewriter.RegisterRewritePattern(convolution, conv2d);
  rewriter.runOnGraph(graph, filter);
}

// Clone observer module and add it to the original module,
// and insert a call to observer forward function
Node* InsertObserversHelper::insertObserverFor(
    Value* v,
    Graph* g,
    script::Module& module,
    const QConfig& qconfig) {
  // Skip observing bias
  if (isBiasOfConvOrLinear(v)) {
    return nullptr;
  }

  script::Module observer_module;
  if (isWeightOfConvOrLinear(v)) {
    TORCH_CHECK(
        v->uses().size() == 1,
        "We only support weight being used by one node.");
    observer_module = std::get<1>(qconfig);
  } else {
    observer_module = std::get<0>(qconfig);
  }

  script::Module observer = observer_module.clone();
  std::string observer_name = "_observer_" + c10::to_string(uid_++);
  while (module.hasattr(observer_name)) {
    observer_name = "_observer_" + c10::to_string(uid_++);
  }
  module.register_module(observer_name, observer);

  // Get handle of observer module
  Node* observer_instance =
      g->createGetAttr(g->inputs()[0], observer_name)->insertAfter(v->node());
  observer_instance->output()->setDebugName(observer_name);

  {
    WithInsertPoint guard(observer_instance->next());
    // Match arguments to types of observer's arguments
    script::MatchedSchema forward_matched_schema = script::matchSchema(
        observer.get_method("forward").function().getSchema(),
        v->node()->sourceRange(),
        *g,
        {observer_instance->output(), v},
        {});
    // Insert call to observer's forward
    Node* call = g->insertMethodCall("forward", forward_matched_schema)->node();
    call->output()->copyMetadata(v);

    // Replace v with the output of observer
    v->replaceAllUsesWith(call->output());
    // The above also replaced the input to `call`, so switch it back to
    // the correct value
    call->replaceInput(1, v);
    return call;
  }
}

void InsertObserversHelper::findIntermediateValuesInPattern(
    Graph& graph,
    const PatternInfo& pattern) {
  const Graph& pattern_graph = *pattern.pattern_graph;
  const std::unordered_map<std::string, Value*>& vmap = pattern.vmap;

  const auto& matches = findPatternMatches(pattern_graph, graph);
  for (const auto& match : matches) {
    auto output_value = vmap.at("intermediate_val");
    TORCH_INTERNAL_ASSERT(
        match.values_map.find(output_value) != match.values_map.end(),
        "Didn't find Value output in match result.");
    values_to_skip_.emplace(match.values_map.at(output_value));
  }
}

void InsertObserversHelper::addIntermediateValuesToSkipObserver(
    const script::Module& module,
    const std::string& method_name) {
  script::Method method = module.get_method(method_name);
  auto graph = method.graph();

  for (const auto& pattern : patterns) {
    findIntermediateValuesInPattern(*graph, pattern);
  }
}

void InsertObserversHelper::insertObservers(
    script::Module& module,
    const std::string& method_name) {
  if (!module_qconfig_map_.count(module._ivalue())) {
    // the module is added by us, e.g.: observer module
    return;
  }

  script::Method method = module.get_method(method_name);
  auto graph = method.graph();
  ConstantPropagation(graph);
  // must do constant propagation first before replacement
  replaceConvolutionWithConv2d(graph);
  addIntermediateValuesToSkipObserver(module, method_name);
  // For storing all values that need to be instrumented with an observer call.
  std::vector<Value*> values_to_observe;

  // For traversing all blocks in the graph including subblocks.
  std::stack<Block*> blocks_to_visit;

  // Mark observer nodes for inputs so we dont add observers
  // for observers while traversing graph
  std::unordered_set<Node*> observer_for_input;

  // Add observer for external input nodes excluding parameters
  // These are treated as activation as they vary across batches
  // and need to be observed.

  // prim::Param nodes do not belong to the graph. Hence the Insert
  // point is the beginning of graph node. This also safe guards against
  // observing a potentially mutated value due to some in-place operation
  for (size_t idx = 1; idx < method.num_inputs(); ++idx) {
    auto& v = graph->inputs()[idx];
    if (!values_to_skip_.count(v) && valueNeedsToBeQuantized(v)) {
      auto qconfig = module_qconfig_map_.at(module._ivalue());
      if (qconfig) {
        auto observer_node =
            insertObserverFor(v, v->owningGraph(), module, qconfig.value());
        if (observer_node) {
          observer_for_input.emplace(observer_node);
        }
      }
    }
  }

  blocks_to_visit.push(graph->block());
  while (!blocks_to_visit.empty()) {
    Block* b = blocks_to_visit.top();
    blocks_to_visit.pop();
    for (Node* n : b->nodes()) {
      // Skip observer nodes
      if (observer_for_input.count(n) != 0) {
        continue;
      }

      // Record all outputs in the values_to_observe - we'll later add observers
      // for all values from it.
      for (Value* v : n->outputs()) {
        if (!values_to_skip_.count(v) && valueNeedsToBeQuantized(v)) {
          values_to_observe.push_back(v);
        }
      }

      if (n->kind() == prim::CallMethod) {
        // If we find a call to a method of a child module,
        // we'll recursively insert observers for the forward function to
        // the child module.
        auto module_instance = n->inputs()[0];
        auto module_method_name = n->s(attr::name);
        script::Module callee_module;
        if (module_instance->node()->kind() == prim::GetAttr) {
          auto child_module_name = module_instance->node()->s(attr::name);
          callee_module = module.attr(child_module_name).toModule();
        } else {
          TORCH_INTERNAL_ASSERT(
              module_instance == graph->inputs()[0],
              "We only support call method either on %self"
              "or child instance in insert_observers_pass right now");
          callee_module = module;
        }
        auto method_graph =
            callee_module.get_method(module_method_name).graph();
        // Recursively insert observer for the forward function of child
        // module
        insertObservers(callee_module, module_method_name);
      }

      for (Block* subblock : n->blocks()) {
        blocks_to_visit.push(subblock);
      }
    }
  }

  // Actually add observer nodes.
  for (Value* v : values_to_observe) {
    auto qconfig = module_qconfig_map_.at(module._ivalue());
    // Skip inserting observer if no qconfig is specified
    if (qconfig) {
      insertObserverFor(v, v->owningGraph(), module, qconfig.value());
    }
  }
}

Node* insertQuantDeQuantCall(
    Value* v,
    const IValue& qparams,
    const IValue& scalar_type) {
  Graph* g = v->node()->owningGraph();
  auto tp = qparams.toTuple();
  at::Tensor scale = tp->elements()[0].toTensor().to(at::kFloat);
  at::Tensor zero_point = tp->elements()[1].toTensor().to(at::kInt);

  bool is_per_channel = scale.numel() > 1;
  std::string quantize_func;
  std::vector<Value*> inputs = {v};

  // Inserting before insert point
  WithInsertPoint ins(v->node()->next());
  if (is_per_channel) {
    quantize_func = "quantize_per_channel";
    inputs.push_back(g->insertConstant(scale));
    inputs.push_back(g->insertConstant(zero_point));
    inputs.push_back(g->insertConstant(tp->elements()[2].toInt()));
  } else {
    quantize_func = "quantize_per_tensor";
    inputs.push_back(g->insertConstant(scale.item<double>()));
    inputs.push_back(g->insertConstant(zero_point.item<int64_t>()));
  }
  Value* scalar_type_val = g->insertConstant(IValue(scalar_type));
  inputs.push_back(scalar_type_val);

  Node* quant = g->create(at::Symbol::aten(quantize_func), inputs);
  quant->output()->setDebugName(v->debugName() + ".quant");

  Node* dequant = g->create(at::Symbol::aten("dequantize"), {quant->output()});
  dequant->output()->setDebugName(v->debugName() + ".dequant");

  g->insertNode(quant);
  g->insertNode(dequant);

  return dequant;
}

// find the observer for Value `v` and return the name of the observer
c10::optional<std::string> findObserverName(Value* v) {
  // Note that here we just check for the name of observer, but the ideally
  // we should be comparing the type of observer, this is a temporary
  // work around until data only clone of module.clone is supported.
  Node* n = v->node();
  if (n->kind() == prim::CallMethod && n->s(attr::name) == "forward") {
    auto module_instance = n->inputs().at(0);
    if (module_instance->node()->kind() == prim::GetAttr &&
        module_instance->node()->s(attr::name).find("_observer_") !=
            std::string::npos) {
      return module_instance->node()->s(attr::name);
    }
  }
  return c10::nullopt;
}

class QuantizeHelper {
 public:
  QuantizeHelper(script::Module& m) : module_(m) {}
  // quantization parameters and scalar type
  std::tuple<IValue, IValue> getQParams(Value* v);
  c10::optional<script::Module> findChildModuleToQuantize(
      Value* child_instance);
  void collectObserverNodesAndValueToQuantize(Value*);
  void removeObservers();
  void quantizeTensors();

 private:
  script::Module& module_;
  std::vector<std::string> observer_modules_to_remove_;
  std::vector<Node*> nodes_to_destroy_;
  std::vector<Value*> values_to_quantize_;
  std::unordered_map<Value*, std::tuple<IValue, IValue> > values_to_qparams_;
};


void QuantizeHelper::collectObserverNodesAndValueToQuantize(Value* v) {
  auto observer_name = findObserverName(v);
  if (!observer_name) {
    return;
  }
  observer_modules_to_remove_.push_back(observer_name.value());

  Node* observer = v->node();
  TORCH_INTERNAL_ASSERT(
      observer->kind() == prim::CallMethod &&
      observer->s(attr::name) == "forward" &&
      observer->inputs()[0]->node()->kind() == prim::GetAttr &&
      observer->inputs()[0]->node()->s(attr::name) == observer_name);

  // Observer forward call node
  nodes_to_destroy_.push_back(observer);
  // GetAttr node for observer module
  nodes_to_destroy_.push_back(observer->inputs()[0]->node());
  Value* new_value = observer->input(1);
  v->replaceAllUsesWith(new_value);
  values_to_quantize_.push_back(new_value);
  values_to_qparams_.insert({new_value, getQParams(v)});
}

void QuantizeHelper::removeObservers() {
  for (auto& n : nodes_to_destroy_) {
    n->removeAllInputs();
  }
  for (auto& n : nodes_to_destroy_) {
    n->destroy();
  }
  // Remove observer modules from last one to first one in order to
  // reduce the time complexity, assuming all the observer modules
  // are added after the existing modules, we'll have complexity of
  // O(N) where N is number of observer moduels with this optimization
  for (int64_t i = observer_modules_to_remove_.size() - 1; i >= 0; --i) {
    auto observer_name = observer_modules_to_remove_[i];
    module_._ivalue()->unsafeRemoveAttr(observer_name);
    module_.type()->unsafeRemoveAttribute(observer_name);
  }
}

void QuantizeHelper::quantizeTensors() {
  for (auto& v : values_to_quantize_) {
    TORCH_INTERNAL_ASSERT(values_to_qparams_.count(v));
    auto tp = values_to_qparams_[v];
    auto qparams = std::get<0>(tp);
    auto scalar_type = std::get<1>(tp);
    // NB: v is updated here, since removeObserver replaces
    // v with the input to the observer call
    Node* dequant;
    dequant = insertQuantDeQuantCall(v, qparams, scalar_type);
    v->replaceAllUsesWith(dequant->output());
    Node* q = dequant->input(0)->node();
    // replaceAllUsesWith rewrote all uses of V, but we want to keep one: the one
    // used in quant node. Restore it here:
    q->replaceInputWith(dequant->output(), v);
  }
  // no need to clear the vector or map
}

void checkGetQParamsResult(const IValue& qparams) {
  TORCH_CHECK(
      qparams.isTuple(),
      "`get_qparams` function is expected to return a "
      "Tuple, but got:",
      qparams.tagKind());
  auto tp = qparams.toTuple();
  TORCH_CHECK(
      tp->elements().size() == 2 || tp->elements().size() == 3,
      "`get_qparams` function is expected to return a "
      "Tuple of size 2 or 3, got Tuple of size ",
      tp->elements().size());
  // Expect first two elements of the tuple to be Tensor
  for (size_t i = 0; i < 2; ++i) {
    TORCH_CHECK(
        tp->elements()[i].isTensor(),
        "Element of Tuple is expected to be Tensor, but element ",
        i,
        " has type: ",
        tp->elements()[i].tagKind());
  }
  // Expect the third elements of the tuple to be int
  if (tp->elements().size() == 3) {
    TORCH_CHECK(
        tp->elements()[2].isInt(),
        "Element of Tuple is expected to be int, but element ",
        2,
        " has type: ",
        tp->elements()[2].tagKind());
  }
}

std::tuple<IValue, IValue> QuantizeHelper::getQParams(Value* v) {
  TORCH_INTERNAL_ASSERT(v->type()->isSubtypeOf(TensorType::get()));
  auto observer_name = findObserverName(v);
  TORCH_INTERNAL_ASSERT(
      observer_name,
      "getQParams expects the corresponding observer for ",
      v->debugName(),
      " exists.");
<<<<<<< HEAD
  auto observer_module = module_.attr(observer_name.value()).toModule();
  auto get_qparams = observer_module.get_method("get_qparams");
  IValue qparams = get_qparams(std::vector<IValue>());
  checkGetQParamsResult(qparams);
  auto scalar_type = observer_module.attr("dtype");
  TORCH_CHECK(scalar_type.toScalarType() != at::ScalarType::Undefined,
              "dtype of observer can't be undefined");
=======
  auto om = module_.attr(observer_name.value()).toModule();
  auto calculate_qparams = om.get_method("calculate_qparams");
  IValue qparams = calculate_qparams(std::vector<IValue>());
  checkCalculateQParamsResult(qparams);
  auto scalar_type = om.attr("dtype");
  TORCH_CHECK(
      scalar_type.toScalarType() != at::ScalarType::Undefined,
      "dtype of observer can't be undefined");
>>>>>>> 3990e9d1
  return std::make_tuple(qparams, scalar_type);
}

c10::optional<script::Module> QuantizeHelper::findChildModuleToQuantize(
    Value* child_instance) {
  TORCH_INTERNAL_ASSERT(
      child_instance->node()->kind() == prim::GetAttr,
      "Child instance should come from GetAttr.");
  auto child_module_name = child_instance->node()->s(attr::name);
  if (child_module_name.find("_observer_") == std::string::npos) {
    return module_.attr(child_module_name).toModule();
  }
  return c10::nullopt;
}

void InsertQuantDeQuantImpl(
    script::Module& module,
    const std::string& method_name) {
  script::Method method = module.get_method(method_name);
  auto graph = method.graph();

  // prim::Param nodes do not belong to the graph. Hence the Insert
  // point is the beginning of graph node. This also safe guards against
  // observing a potentially mutated value due to some in-place operation
  std::vector<Value*> input_values;
  for (size_t idx = 1; idx < method.num_inputs(); ++idx) {
    auto& v = graph->inputs()[idx];
    if (v->type()->isSubtypeOf(TensorType::get())) {
      input_values.push_back(v);
    }
  }

  QuantizeHelper qh(module);
  std::stack<Block*> blocks_to_visit;
  blocks_to_visit.push(graph->block());
  while (!blocks_to_visit.empty()) {
    Block* b = blocks_to_visit.top();
    blocks_to_visit.pop();
    for (auto it = b->nodes().begin(), end = b->nodes().end(); it != end;) {
      Node* n = *it++;
      for (Value* v : n->outputs()) {
        if (!v->type()->isSubtypeOf(TensorType::get())) {
          continue;
        }
        if (v->node()->kind() == prim::CallMethod) {
          auto module_instance = v->node()->inputs()[0];
          auto module_method_name = v->node()->s(attr::name);
          c10::optional<script::Module> m;
          // calling method on self
          if (module_instance == graph->inputs()[0]) {
            m = module;
          } else {
            m = qh.findChildModuleToQuantize(module_instance);
          }
          if (m) {
            InsertQuantDeQuantImpl(m.value(), module_method_name);
          }
        }
        qh.collectObserverNodesAndValueToQuantize(v);
      }

      for (Block* subblock : n->blocks()) {
        blocks_to_visit.push(subblock);
      }
    }
  }

  for (Value* v : input_values) {
    qh.collectObserverNodesAndValueToQuantize(v);
  }
  qh.removeObservers();
  qh.quantizeTensors();
}

void insertPrepackUnpackForLinear(std::shared_ptr<Graph>& graph) {
  std::string linear_with_quant = R"(
graph(%linear, %a_dequant, %w_quant, %b):
        %w_dequant = aten::dequantize(%w_quant)
        %r = prim::CallFunction(%linear, %a_dequant, %w_dequant, %b)
        return (%r) )";

  std::string linear_with_quant_prepack = R"(
graph(%linear, %a_dequant, %w_quant, %b):
        %packed_params = quantized::linear_prepack(%w_quant, %b)
        %w_quant_unpacked : Tensor, %b_unpacked : Tensor? = quantized::linear_unpack(%packed_params)
        %w_dequant = aten::dequantize(%w_quant_unpacked)
        %r = prim::CallFunction(%linear, %a_dequant, %w_dequant, %b)
        return (%r) )";

  // Filter to match linear CallFunction
  auto filter = [](const Match& match,
                   const std::unordered_map<std::string, Value*>& vmap) {
    const auto& match_vmap = match.values_map;
    auto linear_value = match_vmap.at(vmap.at("linear"));
    auto func_name = getFuncName(linear_value);
    if (func_name == "linear") {
      return true;
    }
    return false;
  };

  SubgraphRewriter rewriter;
  rewriter.RegisterRewritePattern(linear_with_quant, linear_with_quant_prepack);
  rewriter.runOnGraph(graph, filter);
}

void insertPrepackUnpackForConv2d(std::shared_ptr<Graph>& graph) {
  std::string conv_with_quant = R"(
graph(%a_dequant, %w_quant, %b, %stride, %padding, %dilation, %groups):
        %w_dequant = aten::dequantize(%w_quant)
        %r = aten::conv2d(%a_dequant, %w_dequant, %b, %stride, %padding, %dilation, %groups)
        return (%r) )";

  std::string conv_with_quant_prepack = R"(
graph(%a_dequant, %w_quant, %b, %stride, %padding, %dilation, %groups):
        %packed_params = quantized::conv2d_prepack(%w_quant, %b, %stride, %padding, %dilation, %groups)
        %w_quant_unpacked : Tensor, %b_unpacked : Tensor? = quantized::conv2d_unpack(%packed_params)
        %w_dequant = aten::dequantize(%w_quant_unpacked)
        %r = aten::conv2d(%a_dequant, %w_dequant, %b_unpacked, %stride, %padding, %dilation, %groups)
        return (%r) )";

  SubgraphRewriter rewriter;
  rewriter.RegisterRewritePattern(conv_with_quant, conv_with_quant_prepack);
  rewriter.runOnGraph(graph);
}

c10::optional<IValue> toTwoElementIntList(Value* v) {
  auto* n = v->node();
  if (n->kind() == prim::Constant) {
    auto iv = toIValue(v);
    if (iv && iv.value().isIntList() && iv.value().toIntList().size() == 2) {
      return iv;
    }
  }

  if (n->kind() == prim::ListConstruct && n->inputs().size() == 2) {
    auto e0 = toIValue(n->inputs()[0]);
    auto e1 = toIValue(n->inputs()[1]);
    if (!e0 || !e1 || !e0.value().isInt() || !e1.value().isInt()) {
      return c10::nullopt;
    }
    return IValue(c10::List<int64_t>({e0.value().toInt(), e1.value().toInt()}));
  }
  return c10::nullopt;
}
} // namespace

TORCH_API script::Module InsertObservers(
    script::Module& input_module,
    const std::string& method_name,
    const QConfigDict& qconfig_dict,
    bool inplace) {
  script::Module module = inplace ? input_module : input_module.clone();
  ModuleQConfigMap module_qconfig_map;
  fillQConfigMap(module, qconfig_dict, module_qconfig_map);
  InsertObserversHelper helper(module_qconfig_map);
  helper.insertObservers(module, method_name);
  return module;
}

script::Module InsertQuantDeQuant(
    script::Module& input_module,
    const std::string& method_name,
    bool inplace) {
  script::Module module = inplace ? input_module : input_module.clone();
  InsertQuantDeQuantImpl(module, method_name);

  // NOTE: Remove observer module does not work right now, we'll return
  // the module with observer modules as a temporary workaround
  // TODO: remove observer modules after we have a remove_module API
  return module;
}

void FoldQuantNodesIntoInputsOutputs(std::shared_ptr<Graph>& graph) {
  throw std::runtime_error("Pass not implemented yet!");
}

void QuantFusion(std::shared_ptr<Graph>& graph) {
  for (const auto& item : quant_fusion_pattern_and_replacements()) {
    SubgraphRewriter rewriter;
    rewriter.RegisterRewritePattern(item.first, item.second);
    rewriter.runOnGraph(graph);
  }
}

struct ConvBNParameters {
  at::Tensor conv_w;
  at::Tensor conv_b;
  at::Tensor bn_rm;
  at::Tensor bn_rv;
  double bn_eps = 0.0;
  at::Tensor bn_w;
  at::Tensor bn_b;
};

/**
 * Given the current weight and bias tensors of a Conv2d module and parameters
 * of the BatchNorm2d module we're folding with, compute the updated values for
 * the weight and bias.
 *
 * The function is basically copied from torch/nn/utils/fusion.py
 */
static std::tuple<at::Tensor, at::Tensor> computeUpdatedConvWeightAndBias(
    const ConvBNParameters& p) {
  at::Tensor bn_var_rsqrt = at::rsqrt(p.bn_rv + p.bn_eps);
  at::Tensor new_w = p.conv_w * (p.bn_w * bn_var_rsqrt).reshape({-1, 1, 1, 1});
  at::Tensor new_b = (p.conv_b - p.bn_rm) * bn_var_rsqrt * p.bn_w + p.bn_b;
  return std::make_tuple(new_w, new_b);
}

static bool hastensor(script::Module& m, const char* name) {
  return m.hasattr(name) && m.attr(name).isTensor();
}

static bool tryExtractingConvBNParameters(
    script::Module& conv,
    script::Module& bn,
    ConvBNParameters& r) {
  if (!hastensor(conv, "weight") || !hastensor(bn, "weight") ||
      !hastensor(bn, "bias") || !hastensor(bn, "running_mean") ||
      !hastensor(bn, "running_var")) {
    return false;
  }

  r.bn_rm = bn.attr("running_mean").toTensor();
  r.bn_rv = bn.attr("running_var").toTensor();
  r.bn_eps = 1e-5; // TODO: allow access to the actual value. NOLINT
                   // Now we cannot do it because we inline all fields that are
                   // in __constants__ and lose all tracks of them.
  r.bn_w = bn.attr("weight").toTensor();
  r.bn_b = bn.attr("bias").toTensor();

  r.conv_w = conv.attr("weight").toTensor();
  if (conv.hasattr("bias")) {
    r.conv_b = conv.attr("bias").toTensor();
  } else {
    r.conv_b = at::zeros_like(r.bn_rm);
  }

  return true;
}

void FoldConvBatchNorm2d(const script::Module& module) {
  const PatternInfo pattern = PatternInfo::parse_from_str(R"IR(
graph(%self, %x):
    %conv_submodule = match::module[name="Conv2d"](%self)
    %conv_out = prim::CallMethod[name="forward"](%conv_submodule, %x)
    %bn_submodule = match::module[name="BatchNorm2d"](%self)
    %bn_out = prim::CallMethod[name="forward"](%bn_submodule, %conv_out)
    return (%bn_out))IR");

  const Graph& pattern_graph = *pattern.pattern_graph;
  const auto& vmap = pattern.vmap;
  Value* pattern_conv_out = vmap.at("conv_out");
  Value* pattern_bn_out = vmap.at("bn_out");
  Value* pattern_conv_submodule = vmap.at("conv_submodule");
  Value* pattern_bn_submodule = vmap.at("bn_submodule");
  Node* pattern_conv = pattern_conv_out->node();
  Node* pattern_bn = pattern_bn_out->node();

  // We will put submodules into this worklist and keep processing items from it
  // one by one. We start by just putting the top module there.
  std::stack<script::Module> worklist({module});
  while (!worklist.empty()) {
    script::Module current = worklist.top();
    worklist.pop();

    // Queue submodules for processing
    for (const script::Module& submodule : current.children()) {
      worklist.push(submodule);
    }

    // Process forward method of the current module
    std::unordered_map<Value*, Value*> rewrite_map;
    std::vector<Value*> values_to_rewrite;
    std::unordered_set<Node*> nodes_to_delete;

    script::Method method = current.get_method("forward");
    GRAPH_DUMP(
        current.type()->name()->name() +
            "::forward() before Conv2d-BatchNorm2d folding",
        method.graph());
    const auto& matches = findPatternMatches(pattern_graph, *method.graph());

    for (const Match& match : matches) {
      GRAPH_DEBUG("Checking next match...");
      Node* matched_conv = match.nodes_map.at(pattern_conv);
      Node* matched_bn = match.nodes_map.at(pattern_bn);
      Node* matched_conv_submodule =
          match.values_map.at(pattern_conv_submodule)->node();
      Node* matched_bn_submodule =
          match.values_map.at(pattern_bn_submodule)->node();

      TORCH_INTERNAL_ASSERT(matched_conv_submodule->kind() == prim::GetAttr);
      TORCH_INTERNAL_ASSERT(matched_bn_submodule->kind() == prim::GetAttr);

      script::Module conv_submodule =
          current.attr(matched_conv_submodule->s(Symbol::attr("name")))
              .toModule();
      script::Module bn_submodule =
          current.attr(matched_bn_submodule->s(Symbol::attr("name")))
              .toModule();

      ConvBNParameters params;
      if (!tryExtractingConvBNParameters(
              conv_submodule, bn_submodule, params)) {
        GRAPH_DEBUG(
            "Conv and BN modules didn't have all required parameters or attributes...");
        continue;
      }

      // We are using a separate vector for saving Values we want to rewrite to
      // make sure that the order in which we perform these transformations is
      // deterministic. Iterating through keys of rewrite_map would result in
      // non-determinism that might not manifest as a bug now, but can bite us
      // later.
      values_to_rewrite.push_back(matched_bn->output());
      rewrite_map[matched_bn->output()] = matched_conv->output();
      GRAPH_UPDATE(
          "Rewriting %",
          matched_bn->output()->debugName(),
          " with %",
          matched_conv->output()->debugName());

      nodes_to_delete.insert(matched_bn);
      GRAPH_UPDATE("Deleting ", *matched_bn);

      auto new_w_b = computeUpdatedConvWeightAndBias(params);
      conv_submodule.setattr("weight", std::get<0>(new_w_b));
      if (conv_submodule.hasattr("bias")) {
        conv_submodule.setattr("bias", std::get<1>(new_w_b));
      } else {
        conv_submodule.register_parameter("bias", std::get<1>(new_w_b), false);
      }
    }

    // Perform planned rewritings
    for (auto v : values_to_rewrite) {
      v->replaceAllUsesWith(rewrite_map.at(v));
    }

    // Perform planned deletions
    for (auto n : nodes_to_delete) {
      n->removeAllInputs();
    }
    for (auto n : nodes_to_delete) {
      n->destroy();
    }
  }
}

void FoldQuantizeCallIntoBuffer(
    script::Module& module,
    const std::string& method_name) {
  const PatternInfo& pattern = PatternInfo::parse_from_str(R"(
graph(%self, %scale, %zero_point, %dtype):
   %weight = prim::GetAttr[name="weight"](%self)
   %weight_quant = aten::quantize_per_tensor(%weight, %scale, %zero_point, %dtype)
   return (%weight_quant) )");
  const Graph& pattern_graph = *pattern.pattern_graph;
  const auto& vmap = pattern.vmap;

  auto method = module.get_method(method_name);
  auto graph = method.graph();
  const auto& matches = findPatternMatches(pattern_graph, *graph);
  // Extra filter on scale/zero_point/dtype to make sure they are Constant
  auto filter = [](const Match& match,
                   const std::unordered_map<std::string, Value*>& vmap) {
    const auto& match_vmap = match.values_map;
    auto scale_node = match_vmap.at(vmap.at("scale"))->node();
    auto zero_point_node = match_vmap.at(vmap.at("zero_point"))->node();
    auto dtype_node = match_vmap.at(vmap.at("dtype"))->node();
    return scale_node->kind() == prim::Constant &&
        zero_point_node->kind() == prim::Constant &&
        dtype_node->kind() == prim::Constant;
  };
  std::unordered_set<Node*> nodes_to_delete;
  for (const auto& match : matches) {
    if (!filter(match, vmap)) {
      continue;
    }
    auto match_vmap = match.values_map;
    auto float_weight = module.attr("weight").toTensor().data();
    auto scale = toIValue(match_vmap.at(vmap.at("scale"))).value().toDouble();
    auto zero_point =
        toIValue(match_vmap.at(vmap.at("zero_point"))).value().toInt();
    auto dtype =
        toIValue(match_vmap.at(vmap.at("dtype"))).value().toScalarType();
    module.register_buffer(
        "_quantized_weight",
        at::quantize_per_tensor(float_weight, scale, zero_point, dtype));

    // Replace the GetAttr[weight]->quantize_per_tensor sequence
    // with a simple GetAttr[_quantized_weight] node.
    Value* orig_weight = match_vmap.at(vmap.at("weight"));
    Value* orig_weight_quant = match_vmap.at(vmap.at("weight_quant"));

    orig_weight->node()->s_(attr::name, "_quantized_weight");
    orig_weight_quant->replaceAllUsesWith(orig_weight);
    nodes_to_delete.insert(orig_weight_quant->node());
  }

  for (Node* n : nodes_to_delete) {
    n->destroy();
  }
}

void InsertPrepackUnpack(std::shared_ptr<Graph>& graph) {
  insertPrepackUnpackForLinear(graph);
  insertPrepackUnpackForConv2d(graph);
}

void InsertPrepackUnpack(script::Module& module) {
  for (auto& method : module.get_methods()) {
    auto graph = method.graph();
    InsertPrepackUnpack(graph);
  }
  for (script::Module m : module.children()) {
    InsertPrepackUnpack(m);
  }
}

struct FoldPrepackedWeightIntoModuleHelper {
  void run(
      script::Module& module,
      const std::string& method_name,
      const script::Module& linear_params_module,
      const script::Module& conv_params_module) {
    auto method = module.get_method(method_name);
    auto graph = method.graph();
    GRAPH_DUMP("Before FoldPrepackWeightIntoModule: ", graph);

    // (is_conv, is_per_channel, pattern, packed_params_module)
    std::vector<PatternsAndModules> pattern_and_modules = {
        {false, false, linear_prepack_per_tensor, linear_params_module},
        {false, true, linear_prepack_per_channel, linear_params_module},
        {true, false, conv2d_prepack, conv_params_module},
        {true, true, conv2d_prepack_per_channel, conv_params_module}};
    for (const auto& pm : pattern_and_modules) {
      const Graph& pattern_graph = *pm.pattern.pattern_graph;
      const auto& vmap = pm.pattern.vmap;
      const auto& matches = findPatternMatches(pattern_graph, *graph);
      TORCH_INTERNAL_ASSERT(
          matches.size() <= 1, "We only support at most one match right now");
      for (const auto& match : matches) {
        const auto& match_vmap = match.values_map;
        auto w_dtype_opt = getIValue("w_dtype", match_vmap, vmap);
        auto w_scale_opt = getIValue("w_scale", match_vmap, vmap);
        auto w_zero_point_opt = getIValue("w_zero_point", match_vmap, vmap);
        if (!w_dtype_opt || !w_scale_opt || !w_zero_point_opt) {
          GRAPH_DEBUG(
              "dtype, scale or zero_point for weight(",
              getValue("w_dtype", match_vmap, vmap)->debugName(),
              ", ",
              getValue("w_scale", match_vmap, vmap)->debugName(),
              ", ",
              getValue("w_zero_point", match_vmap, vmap)->debugName(),
              ") is not constant, skipping the match.");
          continue;
        }
        auto w_dtype = w_dtype_opt.value().toScalarType();
        auto w = module.attr("weight").toTensor().data();
        at::Tensor w_quant;
        if (pm.is_per_channel) {
          auto w_axis_opt = getIValue("w_axis", match_vmap, vmap);
          if (!w_axis_opt) {
            GRAPH_DEBUG(
                "axis for weight ",
                getValue("w_axis", match_vmap, vmap)->debugName(),
                " is non-constant, skipping the match");
            continue;
          }
          auto w_scale = w_scale_opt.value().toTensor().to(at::kFloat);
          auto w_zero_point = w_zero_point_opt.value().toTensor().to(at::kInt);
          int w_axis = w_axis_opt.value().toInt();
          TORCH_CHECK(
              w_scale.sizes() == w_zero_point.sizes(),
              "scale and zero_point must have the same size");
          w_quant = at::quantize_per_channel(
              w, w_scale, w_zero_point, w_axis, w_dtype);
        } else {
          auto w_scale = w_scale_opt.value().toDouble();
          auto w_zero_point = w_zero_point_opt.value().toInt();
          w_quant = at::quantize_per_tensor(w, w_scale, w_zero_point, w_dtype);
        }
        c10::optional<at::Tensor> b = c10::nullopt;
        if (hastensor(module, "bias")) {
          b = module.attr("bias").toTensor().data();
        }
        script::Module wrapper_module = pm.packed_params_module.clone();
        auto set_weight_bias = wrapper_module.get_method("set_weight_bias");
        std::string module_name_prefix;
        if (pm.is_conv) {
          module_name_prefix = "_conv_packed_params_module_for_";
          auto stride_opt =
              toTwoElementIntList(getValue("stride", match_vmap, vmap));
          auto padding_opt =
              toTwoElementIntList(getValue("padding", match_vmap, vmap));
          auto dilation_opt =
              toTwoElementIntList(getValue("dilation", match_vmap, vmap));
          auto groups_opt = getIValue("groups", match_vmap, vmap);
          auto set_conv_params = wrapper_module.get_method("set_conv_params");
          if (!stride_opt || !padding_opt || !dilation_opt) {
            GRAPH_DEBUG(
                "Failed to extract two element IntList for stride/padding/dilation, (",
                getValue("stride", match_vmap, vmap)->debugName(),
                ", ",
                getValue("padding", match_vmap, vmap)->debugName(),
                ", ",
                getValue("dilation", match_vmap, vmap)->debugName(),
                ") skipping the match");
            continue;
          }
          set_conv_params(std::vector<IValue>{stride_opt.value(),
                                              padding_opt.value(),
                                              dilation_opt.value(),
                                              groups_opt.value()});
        } else {
          module_name_prefix = "_linear_packed_params_module_for_";
        }
        set_weight_bias(std::vector<IValue>{IValue(w_quant), IValue(b)});
        auto w_quant_val = getValue("w_quant", match_vmap, vmap);
        // unique name for the module based on %w_quant
        int uid = 0;
        auto module_name = module_name_prefix + c10::to_string(uid++);
        while (module.hasattr(module_name)) {
          module_name_prefix + c10::to_string(uid++);
        }
        GRAPH_UPDATE("Adding new module: ", module_name);
        module.register_module(module_name, wrapper_module);

        // Add GetAttr of the packed module
        auto packed_params_val = getValue("packed_params", match_vmap, vmap);
        WithInsertPoint ins(packed_params_val->node());
        // wrapper_module =
        // self.{_conv,_linear}_packed_params_module_for_{unique_id}
        Value* packed_params_module =
            graph->insertGetAttr(graph->inputs()[0], module_name)
                ->setType(wrapper_module.type());
        GRAPH_UPDATE("Adding GetAttr node for the wrapper module");

        // packed_params = wrapper_module._packed_params
        Value* packed_params_from_attr =
            graph->insertGetAttr(packed_params_module, "_packed_params");
        GRAPH_UPDATE(
            "Adding GetAttr node for _packed_params: ",
            packed_params_from_attr->debugName());
        packed_params_val->replaceAllUsesWith(packed_params_from_attr);

        // Delete nodes
        std::vector<Node*> nodes_to_delete = {w_quant_val->node(),
                                              packed_params_val->node()};
        for (auto n : nodes_to_delete) {
          n->removeAllInputs();
        }
        for (auto n : nodes_to_delete) {
          GRAPH_UPDATE("Deleting node: ", n);
          n->destroy();
        }
      }
    }
  }

  void run(
      script::Module& module,
      const script::Module& linear_params_module,
      const script::Module& conv_params_module) {
    for (auto& method : module.get_methods()) {
      run(module, method.name(), linear_params_module, conv_params_module);
    }
    for (script::Module m : module.children()) {
      run(m, linear_params_module, conv_params_module);
    }
  }

  const PatternInfo linear_prepack_per_tensor = PatternInfo::parse_from_str(R"(
graph(%a_dequant, %w, %b, %w_scale, %w_zero_point, %w_dtype):
        %w_quant = aten::quantize_per_tensor(%w, %w_scale, %w_zero_point, %w_dtype)
        %packed_params = quantized::linear_prepack(%w_quant, %b)
        return (%packed_params) )");

  const PatternInfo linear_prepack_per_channel = PatternInfo::parse_from_str(R"(
graph(%a_dequant, %w, %b, %w_scale, %w_zero_point, %w_axis, %w_dtype):
        %w_quant = aten::quantize_per_channel(%w, %w_scale, %w_zero_point, %w_axis, %w_dtype)
        %packed_params = quantized::linear_prepack(%w_quant, %b)
        return (%packed_params) )");

  const PatternInfo conv2d_prepack = PatternInfo::parse_from_str(R"(
graph(%a_dequant, %w, %b, %w_scale, %w_zero_point, %w_dtype, %stride, %padding, %dilation, %groups):
        %w_quant = aten::quantize_per_tensor(%w, %w_scale, %w_zero_point, %w_dtype)
        %packed_params = quantized::conv2d_prepack(%w_quant, %b, %stride, %padding, %dilation, %groups)
        return (%packed_params))");

  const PatternInfo conv2d_prepack_per_channel = PatternInfo::parse_from_str(R"(
graph(%a_dequant, %w, %b, %w_scale, %w_zero_point, %w_axis, %w_dtype, %stride, %padding, %dilation, %groups):
        %w_quant = aten::quantize_per_channel(%w, %w_scale, %w_zero_point, %w_axis, %w_dtype)
        %packed_params = quantized::conv2d_prepack(%w_quant, %b, %stride, %padding, %dilation, %groups)
        return (%packed_params))");
};

void FoldPrepackedWeightIntoModule(
    script::Module& module,
    const script::Module& linear_params_module,
    const script::Module& conv_params_module) {
  FoldPrepackedWeightIntoModuleHelper h;
  h.run(module, linear_params_module, conv_params_module);
}
} // namespace jit
} // namespace torch<|MERGE_RESOLUTION|>--- conflicted
+++ resolved
@@ -635,7 +635,6 @@
       "getQParams expects the corresponding observer for ",
       v->debugName(),
       " exists.");
-<<<<<<< HEAD
   auto observer_module = module_.attr(observer_name.value()).toModule();
   auto get_qparams = observer_module.get_method("get_qparams");
   IValue qparams = get_qparams(std::vector<IValue>());
@@ -643,16 +642,6 @@
   auto scalar_type = observer_module.attr("dtype");
   TORCH_CHECK(scalar_type.toScalarType() != at::ScalarType::Undefined,
               "dtype of observer can't be undefined");
-=======
-  auto om = module_.attr(observer_name.value()).toModule();
-  auto calculate_qparams = om.get_method("calculate_qparams");
-  IValue qparams = calculate_qparams(std::vector<IValue>());
-  checkCalculateQParamsResult(qparams);
-  auto scalar_type = om.attr("dtype");
-  TORCH_CHECK(
-      scalar_type.toScalarType() != at::ScalarType::Undefined,
-      "dtype of observer can't be undefined");
->>>>>>> 3990e9d1
   return std::make_tuple(qparams, scalar_type);
 }
 
