#include <torch/csrc/distributed/rpc/process_group_agent.h>

#include <c10/util/C++17.h>
#include <c10d/ProcessGroup.hpp>
#include <torch/csrc/distributed/rpc/request_callback_impl.h>

#include <Python.h>

namespace torch {
namespace distributed {
namespace rpc {

namespace {

// Write the message into the given ostream
std::string serialize(const Message& message) {
  // We cast const void* to void* here because we need to create a tensor using
  // that memory space. If is fine as that tensor stays function-local, and will
  // not be modified during its lifetime.
  auto payload = const_cast<void*>( // NOLINT
      static_cast<const void*>(message.payload().data()));
  auto payload_size = message.payload().size();

  // getting tensor table from the message
  std::vector<torch::Tensor> tensors = message.tensors();
  // append payload as a tensor
  tensors.push_back(torch::from_blob(payload, payload_size, {torch::kChar}));
  // append id and autograd metadata as a tensor
  tensors.push_back(torch::tensor({message.id()}, {torch::kInt64}));

  // optional: estimate output size, to avoid some unnecessary resizing.
  static constexpr size_t kBaseOverhead = 2048;
  static constexpr size_t kPerTensor = 128;
  size_t estimate = kBaseOverhead;
  for (const auto& t : tensors) {
    estimate += t.nbytes() + kPerTensor;
  }

  std::string out;
  out.reserve(estimate);
  torch::save(tensors, [&](const void* buf, size_t n) -> size_t {
    out.append(static_cast<const char*>(buf), n);
    return n;
  });
  return out;
}

Message deserialize(MessageType type, const void* buf, size_t size) {
  std::vector<torch::Tensor> tensors;

  torch::load(tensors, static_cast<const char*>(buf), size);

  TORCH_CHECK(tensors.size() >= 2, "Failed to deserialize a message.");
  auto idTensor = std::move(tensors.back());
  tensors.pop_back();
  auto payloadTensor = std::move(tensors.back());
  tensors.pop_back();

  TORCH_INTERNAL_ASSERT(1, idTensor.numel());
  int64_t id = idTensor.storage().data<int64_t>()[0];

  const char* data = static_cast<const char*>(payloadTensor.storage().data());
  std::vector<char> payload(data, data + payloadTensor.numel());

  return Message(std::move(payload), std::move(tensors), type, id);
}

} // namespace

//////////////////////////  MessageCounter  /////////////////////////////////

ProcessGroupAgent::MessageCounter::MessageCounter(int worldSize)
    : counters_(worldSize) {}

void ProcessGroupAgent::MessageCounter::increment(int dst) {
  std::lock_guard<std::mutex> guard(mutex_);
  ++counters_[dst];
}

std::vector<int64_t> ProcessGroupAgent::MessageCounter::snapshot() {
  std::lock_guard<std::mutex> guard(mutex_);
  return counters_;
}

////////////////////////  ProcessGroupAgent  /////////////////////////////////

const std::chrono::milliseconds INFINITE_TIMEOUT =
    std::chrono::milliseconds::max();

void ProcessGroupAgent::collectNames() {
  const std::string& workerName = workerInfo_.name_;
  const auto worldSize = pg_->getSize();

  // use c10d allgather to collect names
  torch::Tensor nameTensor =
      torch::zeros({WorkerInfo::MAX_NAME_LEN}, torch::kChar);
  memcpy(nameTensor.storage().data(), workerName.c_str(), workerName.length());
  std::vector<torch::Tensor> inputName = {nameTensor};
  std::vector<std::vector<torch::Tensor>> outputNames(1);
  for (int i = 0; i < worldSize; ++i) {
    outputNames[0].emplace_back(
        torch::empty({WorkerInfo::MAX_NAME_LEN}, {torch::kChar}));
  }
  pg_->allgather(outputNames, inputName)->wait();

  // convert collected name tensors into string names
  for (int i = 0; i < worldSize; ++i) {
    torch::Tensor& tensor = outputNames[0][i];
    std::string peerName((const char*)tensor.storage().data<signed char>());

    TORCH_CHECK(
        nameMap_.find(peerName) == nameMap_.end(),
        "RpcAgent name ",
        peerName,
        " is not unique.");

    nameMap_[std::move(peerName)] = i;
  }
}

ProcessGroupAgent::ProcessGroupAgent(
    std::string workerName,
    std::shared_ptr<c10d::ProcessGroup> pg,
    int numSendRecvThreads,
    std::chrono::milliseconds rpcTimeout)
    : RpcAgent(
          WorkerInfo(std::move(workerName), pg->getRank()),
          c10::guts::make_unique<RequestCallbackImpl>(),
          rpcTimeout),
      shutdown_{false},
      pg_(std::move(pg)),
      sendCounts_(pg_->getSize()),
      recvCounts_(pg_->getSize()),
      nextId_(0),
      sendMutexes_(pg_->getSize()),
      threadPool_(numSendRecvThreads) {
  collectNames();
  TORCH_CHECK(
      nameMap_.size() > 1,
      "ProcessGroupAgent requires world_size to "
      "be at least 2, but got ",
      nameMap_.size());
  auto workerRankIter = nameMap_.find(workerInfo_.name_);
  TORCH_CHECK(
      workerRankIter != nameMap_.end(),
      "Failed to resolve worker "
      "name ",
      workerInfo_.name_,
      " to a ProcessGroup rank.");
  TORCH_CHECK(
      pg_->getRank() == workerRankIter->second,
      "Resolved worker rank ",
      workerRankIter->second,
      " does not match ProcessGroup rank ",
      pg_->getRank());

  // tmp vector to sort names in rank's order
  std::vector<std::string> tmpWorkerIds(pg_->getSize());
  for (auto& entry : nameMap_) {
    tmpWorkerIds[entry.second] = entry.first;
  }

  allWorkerInfo_.reserve(pg_->getSize());
  for (int rank = 0; rank < (int)tmpWorkerIds.size(); ++rank) {
    allWorkerInfo_.emplace_back(std::move(tmpWorkerIds[rank]), rank);
  }
}

const WorkerInfo& ProcessGroupAgent::getWorkerInfo(
    const std::string& workerName) const {
  const auto idIter = nameMap_.find(workerName);
  TORCH_CHECK(
      idIter != nameMap_.end(), "Unknown destination worker ", workerName);

  return allWorkerInfo_[idIter->second];
}

const WorkerInfo& ProcessGroupAgent::getWorkerInfo(worker_id_t id) const {
  return allWorkerInfo_[id];
}

void ProcessGroupAgent::join() {
  // Every process i sends a SHUTDOWN message to process i + 1. This is
  // necessary for now because:
  // 1. There is no abort API for ProcessGroup::recvAnysource yet. We have to
  //    feed it a message or kill the thread.
  // 2. A GLOO process cannot send message to itself. (there is an ongoing
  //    effort to fix this problem).
  shutdown_.store(true);
  sync();
  // This is needed in case no futures were created, otherwise the future
  // timeout watchdog would sleep forever.

  futureTimeoutCV_.notify_one();
  std::unique_lock<std::mutex> lock(futureMutex_);
  futureCV_.wait(
      lock, [this] { return futures_.empty() && futureTimeouts_.empty(); });
  lock.unlock();
  pg_->barrier()->wait();
  int dst = (pg_->getRank() + 1) % pg_->getSize();
  enqueueSend(
      SendWork(allWorkerInfo_[dst], Message({}, {}, MessageType::SHUTDOWN)));
  threadPool_.waitWorkComplete();
  listenerThread_.join();
  futureTimeoutThread_.join();
  PythonRpcHandler::getInstance().cleanup();
}

bool ProcessGroupAgent::hasPendingMessage() {
  const auto worldSize = pg_->getSize();
  std::vector<int64_t> snapshot;
  snapshot.reserve(2 * worldSize);
  auto recvSnapshot = recvCounts_.snapshot();
  auto sendSnapshot = sendCounts_.snapshot();
  snapshot.insert(
      snapshot.end(),
      std::make_move_iterator(recvSnapshot.begin()),
      std::make_move_iterator(recvSnapshot.end()));
  snapshot.insert(
      snapshot.end(),
      std::make_move_iterator(sendSnapshot.begin()),
      std::make_move_iterator(sendSnapshot.end()));

  std::vector<torch::Tensor> inputSnapshot = {
      torch::from_blob(snapshot.data(), {2, worldSize}, {torch::kInt64})};
  // allgather both send and recv messages in one shot
  std::vector<std::vector<torch::Tensor>> outputSnapshots(1);

  for (int i = 0; i < worldSize; ++i) {
    outputSnapshots[0].emplace_back(
        torch::zeros({2, worldSize}, {torch::kInt64}));
  }

  pg_->allgather(outputSnapshots, inputSnapshot)->wait();

  // loop through all send/recv pairs to make sure that all sent messages are
  // processed.
  const auto& peerCounts = outputSnapshots[0];
  for (int from = 0; from < worldSize; ++from) {
    for (int to = 0; to < worldSize; ++to) {
      // peerCounts[x][0] is recv counts, and peerCounts[x][1] is send counts

      const auto& sentCnt = peerCounts[from][1][to].data_ptr<int64_t>()[0];
      const auto& recvCnt = peerCounts[to][0][from].data_ptr<int64_t>()[0];
      // NB: we cannot throw an error when sentCnt < recvCnt here. Because, send
      // and recv counts on different workers are read in a distributed manner.
      // It is possible that the sender reads its send count before sending, but
      // the receive reads its recv count after receiving. Hence, both > and <
      // are valid states.
      if (sentCnt != recvCnt) {
        return true;
      }
    }
  }
  return false;
}

void ProcessGroupAgent::sync() {
  // Block until all processes wants to sync.
  pg_->barrier()->wait();
  // block until all peers agree that all sent messages have been processed.
  do {
    // Finish all send/recv tasks in the thread pool
    threadPool_.waitWorkComplete();
    // As there could be nested RPC calls, or response callback could also
    // trigger more messages to be sent, we need to wait for the thread pool
    // again.
  } while (hasPendingMessage());
}

void ProcessGroupAgent::start() {
  listenerThread_ = std::thread(&ProcessGroupAgent::listenLoop, this);
  futureTimeoutThread_ =
      std::thread(&ProcessGroupAgent::pollTimedOutRPCs, this);
}

std::shared_ptr<FutureMessage> ProcessGroupAgent::send(
    const WorkerInfo& to,
    Message&& message) {
  TORCH_CHECK(
      to.id_ < (worker_id_t)pg_->getSize(),
      "Destination rank is out of bound, got ",
      to.id_,
      ", but world size is ",
      pg_->getRank());

  auto requestId = nextId();
  auto future = std::make_shared<FutureMessage>();
  if (message.isRequest()) {
    // millisecond level precision of when request started.
    auto futureStartTime =
        std::chrono::duration_cast<std::chrono::milliseconds>(
            std::chrono::steady_clock::now().time_since_epoch());
    // Set infinite timeout if specified.
    auto timeout = rpcTimeout_.load();
    if (timeout.count() == 0) {
      timeout = INFINITE_TIMEOUT;
    }
    std::chrono::milliseconds endTime = timeout == INFINITE_TIMEOUT
        ? INFINITE_TIMEOUT
        : futureStartTime + timeout;
    auto futureInfo = FutureInfo(future, endTime, to.id_, timeout);
    {
      std::lock_guard<std::mutex> lock{futureMutex_};
<<<<<<< HEAD
=======

      // Prepare timeout.
      auto timeout = rpcTimeout_.load();
      if (timeout.count() == 0) {
        timeout = INFINITE_TIMEOUT;
      }
      std::chrono::milliseconds endTime = timeout == INFINITE_TIMEOUT
          ? INFINITE_TIMEOUT
          : futureStartTime + timeout;

      auto futureInfo = FutureInfo(future, endTime, to.id_, timeout);
>>>>>>> 6d9f58b9
      futures_[requestId] = futureInfo;
      // insert future into timeouts map to keep track of its timeout
      auto& requestIdVec = futureTimeouts_[endTime];
      requestIdVec.push_back(requestId);
      // Signal the watchdog to monitor future timeouts if this is the first
      // future created or it has closer end time than other futures in the map.
      if (futures_.size() == 1 ||
          (futureTimeouts_.begin()->first == endTime &&
           (requestIdVec.size() ==
            1 // Avoid repeatedly waking up the watchdog,
              // when we set rpcTimeout_ == INFINITE_TIMEOUT.
            ))) {
        futureTimeoutCV_.notify_one();
      }
    }
    message.setId(requestId);
  } else {
    future->markCompleted();
  }

  // Sending to ourselves: bypass the send logic and enqueue directly
  // to our receving queue.
  if (to.id_ == (worker_id_t)pg_->getRank()) {
    TORCH_CHECK(!message.isShutdown(), "Shutting down self not supported");
    threadPool_.run(std::bind(
        [this](const Message& message) {
          sendCounts_.increment(pg_->getRank());
          // Unlike the other cases, need to add a tensor deleter, since the
          // data outlives the scope of this function. It's shared_ptr<> due
          // to c++11 lambda capture limitations with unique_ptr<>.
          auto payload =
              c10::guts::make_unique<std::string>(serialize(message));
          const char* data = payload->data();
          size_t len = payload->length();
          std::string* delete_when_done = payload.release();
          enqueueRecv(RecvWork(
              getWorkerInfo(pg_->getRank()),
              message.type(),
              torch::from_blob(
                  (void*)data,
                  len,
                  [delete_when_done](void*) { delete delete_when_done; },
                  {torch::kChar})));
        },
        std::move(message)));
    return future;
  }

  // NB: cannot directly pass ``to`` to the ``SendWork``, because it might no
  // longer be alive when the ``SendWork`` is executed. For example, the
  // application could query the ``WorkerInfo`` using name through the
  // ``RpcAgent::getWorkerInfo`` API, and pass the ``WorkerInfo`` back here, so
  // we have C++ -> Python -> C++. For an asynchronous RPC, the ``WorkerInfo``
  // reference on Python side could die before ``SendWork`` uses it, and Pybind
  // will not keep the Python reference alive even if it originally comes from
  // the C++ land. Hence, we have to explicitly use the ``WorkerInfo`` in the
  // C++ land.
  enqueueSend(SendWork(allWorkerInfo_[to.id_], std::move(message)));
  return future;
}

void ProcessGroupAgent::enqueueSend(SendWork work) {
  // NB: this can be changed to use a native move capture when moved to C++14
  threadPool_.run(std::bind(
      [this](const SendWork& work) {
        std::string serializedPayload = serialize(work.message_);

        std::vector<torch::Tensor> preamble = {torch::tensor(
            {(int64_t)pg_->getRank(),
             (int64_t)serializedPayload.length(),
             (int64_t)work.message_.type()},
            {torch::kLong})};

        // ProcessGroup is not thread-safe when sending with the same tag, hence
        // the lock
        std::vector<std::shared_ptr<c10d::ProcessGroup::Work>> pendingSends;
        const auto dst = work.to_.id_;
        if (work.message_.isShutdown()) {
          pendingSends.reserve(1);
          {
            std::lock_guard<std::mutex> guard(sendMutexes_[dst]);
            pendingSends.emplace_back(
                pg_->send(preamble, dst, dst /* channelTag */));
          }
        } else {
          std::vector<torch::Tensor> payload = {torch::from_blob(
              (void*)serializedPayload.c_str(),
              serializedPayload.length(),
              {torch::kChar})};
          pendingSends.reserve(2);

          sendCounts_.increment(dst);

          {
            std::lock_guard<std::mutex> guard(sendMutexes_[dst]);
            pendingSends.emplace_back(
                pg_->send(preamble, dst, dst /* channelTag */));
            pendingSends.emplace_back(
                pg_->send(payload, dst, dst /* channelTag */));
          }
        }
        for (auto& pendingSend : pendingSends) {
          pendingSend->wait();
        }
      },
      std::move(work)));
}

void ProcessGroupAgent::enqueueRecv(RecvWork work) {
  threadPool_.run(std::bind(
      [&](RecvWork& work) {
        torch::Tensor& payload = work.payload_;
        Message message =
            deserialize(work.type_, payload.storage().data(), payload.numel());
        if (message.isRequest()) {
          send(work.from_, cb_->operator()(message));
        } else if (message.isResponse()) {
          auto id = message.id();
          std::shared_ptr<FutureMessage> fm = nullptr;
          {
            std::lock_guard<std::mutex> lock{futureMutex_};
            const auto& futureInfo = futures_.find(id);
            if (futureInfo == futures_.end()) {
              // Received a completion for a timed out future, drop the recv.
              // RecvCounts will not be incremented here, it will be incremented
              // by the sender who has determined the future has timed out.
              return;
            }
            // Use futureInfo before destructing it.
            fm = futureInfo->second.future_;
            auto endTime = futureInfo->second.endTime_;
            futures_.erase(id);
            // look up the corresponding future by its time out and request ID,
            // and remove it from the timeouts map
            auto& futuresAtTime = futureTimeouts_[endTime];
            auto it = std::find(futuresAtTime.begin(), futuresAtTime.end(), id);
            TORCH_INTERNAL_ASSERT(
                it != futuresAtTime.end(),
                "Error: could not find future in futureTimeouts map, race condition.");
            futuresAtTime.erase(it);
            if (futuresAtTime.empty()) {
              // remove the key from futureTimeouts_
              futureTimeouts_.erase(endTime);
            }
          }
          futureCV_.notify_all();
          fm->markCompleted(std::move(message));
        } else {
          // TODO: pass the error back to the caller instead of crashing here.
          TORCH_INTERNAL_ASSERT(
              false, "unrecognized message type ", message.type());
        }

        recvCounts_.increment(work.from_.id_);
      },
      std::move(work)));
}

void ProcessGroupAgent::listenLoop() {
  while (true) {
    // rank, tensor size, message type
    std::vector<torch::Tensor> preamble = {torch::empty({3}, {torch::kInt64})};
    pg_->recvAnysource(preamble, pg_->getRank())->wait();
    int64_t* preamble_items = preamble.front().storage().data<int64_t>();

    auto srcRank = preamble_items[0];
    auto size = preamble_items[1];
    MessageType type = MessageType(preamble_items[2]);

    if (type == MessageType::SHUTDOWN) {
      // FIXME: This LOG also prints warnings no InitGoogleLogging() was invoked
      // before logging, but it is not appropriate to call InitGoogleLogging()
      // here either.
      LOG(INFO) << "Shutting down ProcessGroupAgent " << workerInfo_.name_
                << std::endl;
      return;
    }

    std::vector<torch::Tensor> tensors = {torch::empty({size}, {torch::kChar})};
    pg_->recv(tensors, srcRank, pg_->getRank())->wait();

    enqueueRecv(RecvWork(allWorkerInfo_[srcRank], type, std::move(tensors[0])));
  }
}

void ProcessGroupAgent::pollTimedOutRPCs() {
  while (!shutdown_.load()) {
    std::chrono::milliseconds sleepTime;
    std::unique_lock<std::mutex> lock{futureMutex_};
    // Estimate amount of time the first future will time out in, and sleep
    // for that long.
    // if there are no futures or the first future's RPC timeout is set to 0
    // (meaning no timeout), then sleep for a set "infinity" time.
    if (futureTimeouts_.empty() ||
        futureTimeouts_.begin()->first == INFINITE_TIMEOUT) {
      sleepTime = INFINITE_TIMEOUT;
    } else {
      const auto minFutureExpirationTime = futureTimeouts_.begin()->first;
      const auto remainingTime = getRPCRemainingTime(minFutureExpirationTime);
      sleepTime = std::max(remainingTime, std::chrono::milliseconds(0));
    }

    std::cv_status waitStatus = std::cv_status::no_timeout;
    if (sleepTime == INFINITE_TIMEOUT) {
      futureTimeoutCV_.wait(lock);
    } else {
      waitStatus = futureTimeoutCV_.wait_for(lock, sleepTime);
    }
    if (waitStatus == std::cv_status::no_timeout) {
      continue;
    }

    if (shutdown_.load()) {
      return;
    }

    const auto timedOutFutures = processTimedOutFutures(std::move(lock));

    for (const auto& timedOutFuture : timedOutFutures) {
      std::ostringstream ss;
      ss << "RPC ran for more than " << timedOutFuture.timeout_.count()
         << " milliseconds and timed out.";
      const auto exceptionMsg = createExceptionResponse(
          Message({}, {}, MessageType::EXCEPTION), ss.str());
      timedOutFuture.future_->markCompleted(exceptionMsg);

      const int dst = timedOutFuture.dstRank_;
      recvCounts_.increment(dst);
    }
  }
}

const std::vector<ProcessGroupAgent::FutureInfo> ProcessGroupAgent::
    processTimedOutFutures(std::unique_lock<std::mutex> lock) {
  std::vector<FutureInfo> timedOutFutures;
  for (auto it = futureTimeouts_.begin(); it != futureTimeouts_.end();
       /* intentional no increment */) {
    const auto& endTime = it->first;
    const auto remainingTime = getRPCRemainingTime(endTime);

    if (remainingTime.count() > 0) {
      // Since the futureTimeouts_ map is ordered by timeout, we don't need
      // to check the remaining futures.
      break;
    } else {
      const std::vector<int64_t>& futureIDs = it->second;
      for (const auto& futureID : futureIDs) {
        auto futureIt = futures_.find(futureID);
        TORCH_INTERNAL_ASSERT(
            futureIt != futures_.end(),
            "Race Condition - Expected future does not exist in map");
        const auto futInfo = futureIt->second;
        timedOutFutures.push_back(futInfo);
        futures_.erase(futureID);
      }
      it = futureTimeouts_.erase(it);
    }
  }
  lock.unlock();
  futureCV_.notify_all();
  return timedOutFutures;
}

const std::chrono::milliseconds ProcessGroupAgent::getRPCRemainingTime(
    const std::chrono::milliseconds& rpcEndTime) const {
  const auto remainingTime =
      rpcEndTime -
      std::chrono::duration_cast<std::chrono::milliseconds>(
          std::chrono::steady_clock::now().time_since_epoch());
  return remainingTime;
}

} // namespace rpc
} // namespace distributed
} // namespace torch<|MERGE_RESOLUTION|>--- conflicted
+++ resolved
@@ -291,7 +291,8 @@
     auto futureStartTime =
         std::chrono::duration_cast<std::chrono::milliseconds>(
             std::chrono::steady_clock::now().time_since_epoch());
-    // Set infinite timeout if specified.
+
+    // Prepare timeout.
     auto timeout = rpcTimeout_.load();
     if (timeout.count() == 0) {
       timeout = INFINITE_TIMEOUT;
@@ -299,23 +300,10 @@
     std::chrono::milliseconds endTime = timeout == INFINITE_TIMEOUT
         ? INFINITE_TIMEOUT
         : futureStartTime + timeout;
+
     auto futureInfo = FutureInfo(future, endTime, to.id_, timeout);
     {
       std::lock_guard<std::mutex> lock{futureMutex_};
-<<<<<<< HEAD
-=======
-
-      // Prepare timeout.
-      auto timeout = rpcTimeout_.load();
-      if (timeout.count() == 0) {
-        timeout = INFINITE_TIMEOUT;
-      }
-      std::chrono::milliseconds endTime = timeout == INFINITE_TIMEOUT
-          ? INFINITE_TIMEOUT
-          : futureStartTime + timeout;
-
-      auto futureInfo = FutureInfo(future, endTime, to.id_, timeout);
->>>>>>> 6d9f58b9
       futures_[requestId] = futureInfo;
       // insert future into timeouts map to keep track of its timeout
       auto& requestIdVec = futureTimeouts_[endTime];
