--- conflicted
+++ resolved
@@ -21,100 +21,10 @@
 
 namespace torch {
 namespace autograd {
-<<<<<<< HEAD
-AutogradMeta::AutogradMeta(at::TensorImpl* self_impl, bool requires_grad, Edge gradient_edge) {
-  grad_fn_ = std::move(gradient_edge.function);
-  requires_grad_ = false;
-  is_view_ = false;
-  output_nr_ = gradient_edge.input_nr;
-
-  // set_requires_grad also checks error conditions.
-  set_requires_grad(requires_grad, self_impl);
-  TORCH_CHECK(
-      !grad_fn_ || !requires_grad_,
-      "requires_grad should be false if grad_fn is set");
-}
-
-std::shared_ptr<Node> Variable::grad_accumulator() const {
-  auto autograd_meta = get_autograd_meta();
-  if (autograd_meta->grad_fn_) {
-    throw std::logic_error(
-        "grad_accumulator() should be only called on leaf Variables");
-  }
-  if (!autograd_meta->requires_grad_) {
-    return nullptr;
-  }
-=======
->>>>>>> b1c7e31c
-
-
-<<<<<<< HEAD
-  auto result = autograd_meta->grad_accumulator_.lock();
-  if (result)
-    return result;
-
-  c10::raw::intrusive_ptr::incref(unsafeGetTensorImpl());
-  auto intrusive_from_this = c10::intrusive_ptr<at::TensorImpl>::reclaim(unsafeGetTensorImpl());
-  result = std::make_shared<AccumulateGrad>(Variable(std::move(intrusive_from_this)));
-  autograd_meta->grad_accumulator_ = result;
-  return result;
-}
-
-void Variable::detach_() {
-  if (is_view()) {
-    AT_ERROR("Can't detach views in-place. Use detach() instead");
-  }
-  auto autograd_meta = get_autograd_meta();
-  autograd_meta->set_requires_grad(false, unsafeGetTensorImpl());
-  autograd_meta->grad_fn_.reset();
-  autograd_meta->output_nr_ = 0;
-}
-
-void Variable::backward(
-    const Tensor& gradient,
-    bool keep_graph,
-    bool create_graph) const {
-  torch::autograd::backward({*this}, {gradient}, keep_graph, create_graph);
-}
-
-void Variable::set_data(const at::Tensor &new_data) const {
-  // `var.set_data(new_data)` shallow-copies all non-autograd TensorImpl fields
-  // from `new_data` to `var`. It requires that `new_data` and `var` have compatible
-  // tensor type.
-  TORCH_CHECK(
-    _has_compatible_shallow_copy_type(*this, new_data),
-    "Attempted to call `variable.set_data(tensor)`, but `variable` and `tensor` have incompatible tensor type.");
-
-  // Resets gradient accumulator if metadata is out of date
-  AutogradMeta* autograd_meta = get_autograd_meta();
-  std::lock_guard<std::mutex> lock(autograd_meta->mutex_);
-  auto prior_accumulator = autograd_meta->grad_accumulator_.lock();
-  if (prior_accumulator) {
-    const auto prior_device = prior_accumulator->input_metadata(0).device();
-    const auto new_device = new_data.device();
-
-    if (new_data.type() != type() || prior_device != new_device) {
-      autograd_meta->grad_accumulator_.reset();
-    }
-  }
-
-  // Version counter is not shared when we replace a `Variable`'s tensor data
-  // by calling `set_data(...)`. The original version of the `Variable` is always preserved.
-  // See NOTE [ Version Counter Sharing ] for details.
-  //
-  // `var.set_data(new_data)` always ignores `var`'s `allow_tensor_metadata_change_`, because
-  // users need this API as an escape hatch for changing a tensor's metadata regardless of its
-  // `allow_tensor_metadata_change_` value, and the users are responsible for ensuring this is
-  // the behavior they want.
-  get()->shallow_copy_from(new_data.getIntrusivePtr());
-}
-
-DifferentiableViewMeta::DifferentiableViewMeta(at::TensorImpl* self_impl, Variable base, Edge gradient_edge)
-    : Variable::AutogradMeta(self_impl, false, std::move(gradient_edge)) {
-=======
+
+
 DifferentiableViewMeta::DifferentiableViewMeta(at::TensorImpl* self_impl, Variable base)
     : AutogradMeta(self_impl, false) {
->>>>>>> b1c7e31c
   base_ = std::move(base);
   TORCH_CHECK(base_.defined(), "base is undefined");
   if (base_.is_view()) {
@@ -135,12 +45,8 @@
 
 const std::shared_ptr<Node>& Variable::grad_fn() const {
   if (is_view()) {
-<<<<<<< HEAD
-    auto diff_view_meta = static_cast<DifferentiableViewMeta*>(get_autograd_meta());
-=======
     // NB: is_view() ==> get_autograd_meta()
     auto diff_view_meta = static_cast<DifferentiableViewMeta*>(impl::get_autograd_meta(*this));
->>>>>>> b1c7e31c
     std::lock_guard<std::mutex> lock(diff_view_meta->mutex_);
     if (!diff_view_meta->grad_fn_ && !diff_view_meta->base_.requires_grad()) {
       return diff_view_meta->grad_fn_;
@@ -171,24 +77,6 @@
   }
 }
 
-<<<<<<< HEAD
-void Variable::rebase_history(Edge gradient_edge) {
-  AT_ASSERT(gradient_edge.function != nullptr);
-  if (is_view()) {
-    auto diff_view_meta = static_cast<DifferentiableViewMeta*>(get_autograd_meta());
-    AT_ASSERT(gradient_edge.input_nr == 0);
-    AT_ASSERT(gradient_edge.function);
-    TORCH_CHECK(
-        gradient_edge.function->num_inputs() == 1,
-        "Functions which modify views in-place must return a single Variable");
-    diff_view_meta->output_nr_ = gradient_edge.input_nr;
-    auto copy_slices = std::make_shared<CopySlices>(
-        diff_view_meta->base_, at::TensorGeometry(*this), std::move(gradient_edge.function));
-    diff_view_meta->base_.set_gradient_edge({std::move(copy_slices), 0});
-    grad_fn(); // trigger an update to the view's grad_fn
-  } else {
-    set_gradient_edge(std::move(gradient_edge));
-=======
 void Variable::remove_hook(unsigned pos) {
   auto &list = impl::materialize_autograd_meta(*this)->cpp_hooks_list;
   TORCH_CHECK(list && pos < list->size() , "Invalid index, no hook at position ", pos);
@@ -203,7 +91,6 @@
 struct ConcreteAutogradMetaFactory : public c10::impl::AutogradMetaFactory {
   std::unique_ptr<c10::AutogradMetaInterface> make() const override {
     return c10::guts::make_unique<AutogradMeta>();
->>>>>>> b1c7e31c
   }
   const at::Tensor& undefined_tensor() const override {
     return singleton_undefined_tensor;
