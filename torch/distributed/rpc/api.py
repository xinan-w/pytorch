--- conflicted
+++ resolved
@@ -176,24 +176,14 @@
         On worker 0:
         >>> import torch.distributed.rpc as rpc
         >>> rpc.init_rpc("worker0", rank=0, world_size=2)
-<<<<<<< HEAD
         >>> rref1 = rpc.remote("worker1", torch.add, args=(torch.ones(2), 3))
         >>> rref2 = rpc.remote("worker1", torch.add, args=(torch.ones(2), 1))
-=======
-        >>> worker1 = rpc.get_worker_info("worker1")
-        >>> rref1 = rpc.remote(worker1, torch.add, args=(torch.ones(2), 3))
-        >>> rref2 = rpc.remote(worker1, torch.add, args=(torch.ones(2), 1))
->>>>>>> 1d9a463d
         >>> x = rref1.to_here() + rref2.to_here()
         >>> rpc.wait_all_workers()
 
         On worker 1:
         >>> import torch.distributed.rpc as rpc
-<<<<<<< HEAD
-        >>> rpc.init_rpc("worker1", rank=1, world_size=2)
-=======
-        >>> rpc.init_rpc("worker1", rank=0, world_size=2)
->>>>>>> 1d9a463d
+        >>> rpc.init_rpc("worker1", rank=1, world_size=2)
         >>> rpc.wait_all_workers()
     """
     qualified_name = torch.jit._find_builtin(func)
@@ -262,11 +252,7 @@
 
         On worker 1:
         >>> import torch.distributed.rpc as rpc
-<<<<<<< HEAD
-        >>> rpc.init_rpc("worker1", rank=1, world_size=2)
-=======
-        >>> rpc.init_rpc("worker1", rank=0, world_size=2)
->>>>>>> 1d9a463d
+        >>> rpc.init_rpc("worker1", rank=1, world_size=2)
         >>> rpc.wait_all_workers()
     """
     fut = _invoke_rpc(to, func, args, kwargs)
@@ -299,24 +285,14 @@
         On worker 0:
         >>> import torch.distributed.rpc as rpc
         >>> rpc.init_rpc("worker0", rank=0, world_size=2)
-<<<<<<< HEAD
         >>> fut1 = rpc.rpc_async("worker1", torch.add, args=(torch.ones(2), 3))
         >>> fut2 = rpc.rpc_async("worker1", min, args=(1, 2))
-=======
-        >>> worker1 = rpc.get_worker_id("worker1")
-        >>> fut1 = rpc.rpc_async(worker1, torch.add, args=(torch.ones(2), 3))
-        >>> fut2 = rpc.rpc_async(worker1, min, args=(1, 2))
->>>>>>> 1d9a463d
         >>> result = fut1.wait() + fut2.wait()
         >>> rpc.wait_all_workers()
 
         On worker 1:
         >>> import torch.distributed.rpc as rpc
-<<<<<<< HEAD
-        >>> rpc.init_rpc("worker1", rank=1, world_size=2)
-=======
-        >>> rpc.init_rpc("worker1", rank=0, world_size=2)
->>>>>>> 1d9a463d
+        >>> rpc.init_rpc("worker1", rank=1, world_size=2)
         >>> rpc.wait_all_workers()
     """
     fut = _invoke_rpc(to, func, args, kwargs)
