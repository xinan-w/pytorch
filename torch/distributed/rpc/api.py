--- conflicted
+++ resolved
@@ -87,12 +87,7 @@
 
     if _agent:
         _agent.join()
-<<<<<<< HEAD
-        _agent = None
         _destroy_rref_context(_ignore_rref_leak)
-=======
-        _destroy_rref_context()
->>>>>>> c478a92b
         # clean up python rpc handler in wait_all_workers(), see comments in
         # PythonRpcHandler::cleanup(), call it in python API because the
         # cleanup() function has python dependency, it assumes python
