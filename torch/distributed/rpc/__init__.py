from __future__ import absolute_import, division, print_function, unicode_literals

import numbers
import sys

import torch
import torch.distributed as dist

from . import backend_registry


def is_available():
    return sys.version_info >= (3, 0) and hasattr(torch._C, "_rpc_init")


if is_available() and not torch._C._rpc_init():
    raise RuntimeError("Failed to initialize torch.distributed.rpc")


if is_available():
    from .api import _init_rpc_backend
    from .api import *  # noqa: F401
    import torch.distributed.autograd

    def init_rpc(
        name,
        backend=backend_registry.BackendType.PROCESS_GROUP,
        init_method=None,
        rank=-1,
        world_size=None,
        rpc_agent_options=None,
    ):
        r"""
        Initializes RPC primitives such as the local RPC agent
        and distributed autograd.

        Initializes the local RPC agent which immediately makes the current
        process ready to send and receive RPCs. This method also properly
        initializes a default process group backend that uses gloo for
        collective communication.

        Arguments:
            backend (Enum): type of RPC backend implementation.
                        Currently, process group backend is the only
                        available backend implementation. (default:
                        ``RpcBackend.PROCESS_GROUP``).
            name (str): a globally unique name of this node. (e.g.,
                        ``Trainer3``, ``ParameterServer2``, ``Master``,
                        ``Worker1``) Name can only contain number, alphabet,
                        underscore, and/or dash, and must be shorter than
                        128 characters.
            init_method(str): backend specific init arguments.
<<<<<<< HEAD
            num_send_recv_threads(int): Number of threads for send/recv work.
            rpc_timeout (datetime.timedelta): Timeout for RPCs. Defaults to 60 seconds.
                If 0, no timeout is enforced.
=======
            rank (int): a globally unique id/rank of this node.
            world_size (int): The number of workers in the group.
            rpc_agent_options (RpcAgentOptions): The options passed to RpcAgent
                consturctor.
>>>>>>> fb7f46ea
        """
        # Rendezvous.
        rendezvous_iterator = torch.distributed.rendezvous(
            init_method, rank=rank, world_size=world_size
        )
        store, _, _ = next(rendezvous_iterator)

        # Initialize autograd before RPC since _init_rpc_backend guarantees all
        # processes sync via the store. If we initialize autograd after RPC,
        # there could be a race where some nodes might have initialized autograd
        # and others might not have. As a result, a node calling
        # torch.distributed.autograd.backward() would run into errors since
        # other nodes might not have been initialized.
        torch.distributed.autograd._init(rank)

        # Initialize RPC.
        _init_rpc_backend(backend, store, name, rank, world_size, rpc_agent_options)<|MERGE_RESOLUTION|>--- conflicted
+++ resolved
@@ -50,16 +50,10 @@
                         underscore, and/or dash, and must be shorter than
                         128 characters.
             init_method(str): backend specific init arguments.
-<<<<<<< HEAD
-            num_send_recv_threads(int): Number of threads for send/recv work.
-            rpc_timeout (datetime.timedelta): Timeout for RPCs. Defaults to 60 seconds.
-                If 0, no timeout is enforced.
-=======
             rank (int): a globally unique id/rank of this node.
             world_size (int): The number of workers in the group.
             rpc_agent_options (RpcAgentOptions): The options passed to RpcAgent
                 consturctor.
->>>>>>> fb7f46ea
         """
         # Rendezvous.
         rendezvous_iterator = torch.distributed.rendezvous(
