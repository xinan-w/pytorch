from __future__ import absolute_import
from __future__ import division
from __future__ import print_function
from __future__ import unicode_literals

import random

import torch
import torch.nn.quantized as nnq

import operator_benchmark as op_bench

r"""Microbenchmarks for the quantized activations."""

qactivation_long_configs = op_bench.cross_product_configs(
    dims=(
        (1,), (1, 1), (1, 1, 1),     # Single element
        (2, 1), (1, 2),              # Rank=2 row-/col-major
        (3, 4, 5),                   # Rank=3
        (1, 3, 4, 5), (2, 3, 4, 5),  # Rank=4, batch=1, batch>1
        (4, 1, 1, 1),                # Rank=4, all other single dimensions
        (2, 1, 2, 1, 2, 1),          # Rank>4
    ),
    permute_dims=(False, True),
    inplace=(False, True),
    dtype=(torch.quint8, torch.qint8, torch.qint32),
    tags=('long',)
)

qactivation_short_configs = op_bench.cross_product_configs(
    dims=((3, 4, 5),      # Rank=3
          (2, 3, 4, 5)),  # Rank=4,
    permute_dims=(False,),
    inplace=(False,),
    dtype=(torch.quint8, torch.qint8, torch.qint32),
    tags=('short',)
)


class _ActivationBenchmarkBase(op_bench.TorchBenchmarkBase):
    r"""Base class for all the activations."""
    def setup(self, dims, permute_dims, dtype):
<<<<<<< HEAD
        # Input dimensions
=======
        # Input
>>>>>>> b5263a5b
        f_input = (torch.rand(*dims) - 0.5) * 256
        scale = 1.0
        zero_point = 0

        # Quantize the tensor
        self.q_input = torch.quantize_per_tensor(f_input, scale=scale,
                                                 zero_point=zero_point,
                                                 dtype=dtype)
        if permute_dims:
            # Make non-contiguous
            new_shape = list(range(len(self.q_input.shape)))
            random.shuffle(new_shape)
            self.q_input = self.q_input.permute(new_shape)

    def forward(self):
        return self.qop(self.q_input)


class QReLUBenchmark(_ActivationBenchmarkBase):
    def init(self, dims, permute_dims, inplace, dtype):
        super(QReLUBenchmark, self).setup(dims, permute_dims, dtype)
        self.qop = nnq.ReLU(inplace=inplace)
        self.set_module_name("QReLU")


class QReLU6Benchmark(_ActivationBenchmarkBase):
    def init(self, dims, permute_dims, inplace, dtype):
        super(QReLU6Benchmark, self).setup(dims, permute_dims, dtype)
        # TODO(z-a-f): Enable `inplace` after #29245
        self.qop = nnq.ReLU6(inplace=False)
        self.set_module_name("QReLU6")


op_bench.generate_pt_test(qactivation_short_configs + qactivation_long_configs,
                          QReLUBenchmark)
op_bench.generate_pt_test(qactivation_short_configs + qactivation_long_configs,
                          QReLU6Benchmark)


if __name__ == "__main__":
    op_bench.benchmark_runner.main()<|MERGE_RESOLUTION|>--- conflicted
+++ resolved
@@ -40,11 +40,7 @@
 class _ActivationBenchmarkBase(op_bench.TorchBenchmarkBase):
     r"""Base class for all the activations."""
     def setup(self, dims, permute_dims, dtype):
-<<<<<<< HEAD
-        # Input dimensions
-=======
         # Input
->>>>>>> b5263a5b
         f_input = (torch.rand(*dims) - 0.5) * 256
         scale = 1.0
         zero_point = 0
