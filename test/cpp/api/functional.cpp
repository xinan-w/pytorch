#include <gtest/gtest.h>

#include <torch/torch.h>

#include <test/cpp/api/support.h>

namespace F = torch::nn::functional;

using namespace torch::nn;

struct FunctionalTest : torch::test::SeedingFixture {};

TEST_F(FunctionalTest, MaxPool1d) {
  auto x = torch::ones({1, 1, 5});
  auto y = F::max_pool1d(x, MaxPool1dOptions(3).stride(2));

  ASSERT_EQ(y.ndimension(), 3);
  ASSERT_TRUE(torch::allclose(y, torch::ones({1, 1, 2})));
  ASSERT_EQ(y.sizes(), torch::IntArrayRef({1, 1, 2}));
}

TEST_F(FunctionalTest, MaxPool2d) {
  auto x = torch::ones({2, 5, 5});
  auto y = F::max_pool2d(x, MaxPool2dOptions(3).stride(2));

  ASSERT_EQ(y.ndimension(), 3);
  ASSERT_TRUE(torch::allclose(y, torch::ones({2, 2, 2})));
  ASSERT_EQ(y.sizes(), torch::IntArrayRef({2, 2, 2}));
}

TEST_F(FunctionalTest, MaxPool3d) {
  auto x = torch::ones({2, 5, 5, 5});
  auto y = F::max_pool3d(x, MaxPool3dOptions(3).stride(2));

  ASSERT_EQ(y.ndimension(), 4);
  ASSERT_TRUE(torch::allclose(y, torch::ones({2, 2, 2, 2})));
  ASSERT_EQ(y.sizes(), torch::IntArrayRef({2, 2, 2, 2}));
}

TEST_F(FunctionalTest, AvgPool1d) {
  auto x = torch::ones({1, 1, 5});
  auto y = F::avg_pool1d(x, AvgPool1dOptions(3).stride(2));

  ASSERT_EQ(y.ndimension(), 3);
  ASSERT_TRUE(torch::allclose(y, torch::ones({1, 1, 2})));
  ASSERT_EQ(y.sizes(), torch::IntArrayRef({1, 1, 2}));
}

TEST_F(FunctionalTest, AvgPool2d) {
  auto x = torch::ones({2, 5, 5});
  auto y = F::avg_pool2d(x, AvgPool2dOptions(3).stride(2));

  ASSERT_EQ(y.ndimension(), 3);
  ASSERT_TRUE(torch::allclose(y, torch::ones({2, 2, 2})));
  ASSERT_EQ(y.sizes(), torch::IntArrayRef({2, 2, 2}));
}

TEST_F(FunctionalTest, AvgPool3d) {
  auto x = torch::ones({2, 5, 5, 5});
  auto y = F::avg_pool3d(x, AvgPool3dOptions(3).stride(2));

  ASSERT_EQ(y.ndimension(), 4);
  ASSERT_TRUE(torch::allclose(y, torch::ones({2, 2, 2, 2})));
  ASSERT_EQ(y.sizes(), torch::IntArrayRef({2, 2, 2, 2}));
}

TEST_F(FunctionalTest, CosineSimilarity) {
  auto input1 = torch::tensor({{1, 2, 3}, {4, 5, 6}}, torch::kFloat);
  auto input2 = torch::tensor({{1, 8, 3}, {2, 1, 6}}, torch::kFloat);
  auto output =
      F::cosine_similarity(input1, input2, CosineSimilarityOptions().dim(1));
  auto expected = torch::tensor({0.8078, 0.8721}, torch::kFloat);
  ASSERT_TRUE(output.allclose(expected, 1e-04));
}

TEST_F(FunctionalTest, PairwiseDistance) {
  auto input1 = torch::tensor({{1, 2, 3}, {4, 5, 6}}, torch::kFloat);
  auto input2 = torch::tensor({{1, 8, 3}, {2, 1, 6}}, torch::kFloat);
  auto output =
      F::pairwise_distance(input1, input2, PairwiseDistanceOptions(1));
  auto expected = torch::tensor({6, 6}, torch::kFloat);
  ASSERT_TRUE(output.allclose(expected));
}

TEST_F(FunctionalTest, PDist) {
  {
    auto input = torch::tensor({{-1.0, -5.0, -1.0}, {2.0, 4.0, 6.0}});
    auto output = F::pdist(input);
    auto expected = torch::tensor({11.7898});
    ASSERT_TRUE(output.allclose(expected));
  }
  {
    auto input = torch::tensor({{1.0, -1.0}, {1.0, 3.0}, {3.0, 3.0}});
    auto output = F::pdist(input, 1.5);
    auto expected = torch::tensor({4.0, 4.8945, 2.0});
    ASSERT_TRUE(output.allclose(expected));
  }
}

TEST_F(FunctionalTest, AdaptiveMaxPool1d) {
  auto x = torch::ones({1, 1, 5});
  auto y = F::adaptive_max_pool1d(x, AdaptiveMaxPool1dOptions(3));

  ASSERT_EQ(y.ndimension(), 3);
  ASSERT_TRUE(torch::allclose(y, torch::ones({1, 1, 3})));
  ASSERT_EQ(y.sizes(), torch::IntArrayRef({1, 1, 3}));
}

TEST_F(FunctionalTest, AdaptiveMaxPool2d) {
  auto x = torch::ones({2, 5, 5});
  auto y = F::adaptive_max_pool2d(x, AdaptiveMaxPool2dOptions(3));

  ASSERT_EQ(y.ndimension(), 3);
  ASSERT_TRUE(torch::allclose(y, torch::ones({2, 3, 3})));
  ASSERT_EQ(y.sizes(), torch::IntArrayRef({2, 3, 3}));
}

TEST_F(FunctionalTest, AdaptiveMaxPool3d) {
  auto x = torch::ones({2, 5, 5, 5});
  auto y = F::adaptive_max_pool3d(x, AdaptiveMaxPool3dOptions(3));

  ASSERT_EQ(y.ndimension(), 4);
  ASSERT_TRUE(torch::allclose(y, torch::ones({2, 3, 3, 3})));
  ASSERT_EQ(y.sizes(), torch::IntArrayRef({2, 3, 3, 3}));
}

TEST_F(FunctionalTest, AdaptiveAvgPool1d) {
  auto x = torch::ones({1, 1, 5});
  auto y = F::adaptive_avg_pool1d(x, AdaptiveAvgPool1dOptions(3));

  ASSERT_EQ(y.ndimension(), 3);
  ASSERT_TRUE(torch::allclose(y, torch::ones({1, 1, 3})));
  ASSERT_EQ(y.sizes(), torch::IntArrayRef({1, 1, 3}));
}

TEST_F(FunctionalTest, AdaptiveAvgPool2d) {
  auto x = torch::ones({2, 5, 5});
  auto y = F::adaptive_avg_pool2d(x, AdaptiveAvgPool2dOptions(3));

  ASSERT_EQ(y.ndimension(), 3);
  ASSERT_TRUE(torch::allclose(y, torch::ones({2, 3, 3})));
  ASSERT_EQ(y.sizes(), torch::IntArrayRef({2, 3, 3}));
}

TEST_F(FunctionalTest, AdaptiveAvgPool3d) {
  auto x = torch::ones({2, 5, 5, 5});
  auto y = F::adaptive_avg_pool3d(x, AdaptiveAvgPool3dOptions(3));

  ASSERT_EQ(y.ndimension(), 4);
  ASSERT_TRUE(torch::allclose(y, torch::ones({2, 3, 3, 3})));
  ASSERT_EQ(y.sizes(), torch::IntArrayRef({2, 3, 3, 3}));
}

TEST_F(FunctionalTest, HingeEmbeddingLoss) {
  auto input = torch::tensor({{2, 22, 4}, {20, 10, 0}}, torch::kFloat);
  auto target = torch::tensor({{2, 6, 4}, {1, 10, 0}}, torch::kFloat);
  auto output = F::hinge_embedding_loss(
      input, target, HingeEmbeddingLossOptions().margin(2));
  auto expected = torch::tensor({10}, torch::kFloat);

  ASSERT_TRUE(output.allclose(expected));
}

TEST_F(FunctionalTest, MaxUnpool1d) {
  auto x = torch::tensor({{{2, 4, 5}}}, torch::requires_grad());
  auto indices = torch::tensor({{{1, 3, 4}}}, torch::kLong);
  auto y = F::max_unpool1d(x, indices, MaxUnpool1dOptions(3));

  ASSERT_EQ(y.ndimension(), 3);
  ASSERT_TRUE(torch::allclose(
      y, torch::tensor({{{0, 2, 0, 4, 5, 0, 0, 0, 0}}}, torch::kFloat)));
  ASSERT_EQ(y.sizes(), torch::IntArrayRef({1, 1, 9}));

  x = torch::tensor({{{2, 4, 5}}}, torch::requires_grad());
  indices = torch::tensor({{{1, 3, 4}}}, torch::kLong);
  y = F::max_unpool1d(
      x, indices, MaxUnpool1dOptions(3), c10::IntArrayRef({1, 1, 9}));

  ASSERT_EQ(y.ndimension(), 3);
  ASSERT_TRUE(torch::allclose(
      y, torch::tensor({{{0, 2, 0, 4, 5, 0, 0, 0, 0}}}, torch::kFloat)));
  ASSERT_EQ(y.sizes(), torch::IntArrayRef({1, 1, 9}));

  x = torch::tensor({{{2, 4, 5}}}, torch::requires_grad());
  indices = torch::tensor({{{1, 3, 4}}}, torch::kLong);
  y = F::max_unpool1d(x, indices, MaxUnpool1dOptions(3).stride(2).padding(1));

  ASSERT_EQ(y.ndimension(), 3);
  ASSERT_TRUE(
      torch::allclose(y, torch::tensor({{{0, 2, 0, 4, 5}}}, torch::kFloat)));
  ASSERT_EQ(y.sizes(), torch::IntArrayRef({1, 1, 5}));
}

TEST_F(FunctionalTest, MaxUnpool2d) {
  auto indices = torch::tensor({
  {{{ 6,  8,  9},
    {16, 18, 19},
    {21, 23, 24}}},
  {{{ 6,  8,  9},
    {16, 18, 19},
    {21, 23, 24}}}}, torch::kLong);
  auto x = torch::tensor({
  {{{ 6,  8,  9},
    {16, 18, 19},
    {21, 23, 24}}},
  {{{31, 33, 34},
    {41, 43, 44},
    {46, 48, 49}}}}, torch::requires_grad());
  auto y = F::max_unpool2d(x, indices, MaxUnpool2dOptions(3).stride(2).padding(1));

  ASSERT_EQ(y.dim(), 4);
  ASSERT_TRUE(torch::allclose(y, torch::tensor(
   {{{{ 0,  0,  0,  0,  0},
      { 0,  6,  0,  8,  9},
      { 0,  0,  0,  0,  0},
      { 0, 16,  0, 18, 19},
      { 0, 21,  0, 23, 24}}},
    {{{ 0,  0,  0,  0,  0},
      { 0, 31,  0, 33, 34},
      { 0,  0,  0,  0,  0},
      { 0, 41,  0, 43, 44},
      { 0, 46,  0, 48, 49}}}} , torch::kFloat)));
  ASSERT_EQ(y.sizes(), torch::IntArrayRef({2, 1, 5, 5}));
}

TEST_F(FunctionalTest, ELU) {
  const auto size = 3;
  for (const auto inplace : {false, true}) {
    for (const auto alpha : {0.0, 0.42, 1.0, 4.2, 42.42}) {
      auto x = torch::linspace(-10.0, 10.0, size * size * size);
      x.resize_({size, size, size});
      auto y_exp = torch::max(torch::zeros_like(x), x) +
                torch::min(torch::zeros_like(x), alpha * (torch::exp(x) - 1.0));
      auto y = F::elu(x, ELUOptions().alpha(alpha).inplace(inplace));

      ASSERT_EQ(y.ndimension(), 3);
      ASSERT_EQ(y.sizes(), torch::IntArrayRef({size, size, size}));
      ASSERT_TRUE(torch::allclose(y, y_exp));
      if (inplace) {
        ASSERT_TRUE(torch::allclose(x, y_exp));
      }
    }
  }
}

TEST_F(FunctionalTest, Hardshrink) {
  const auto size = 3;
  for (const auto lambda : {-4.2, -1.0, -0.42, 0.0, 0.42, 1.0, 4.2, 42.42}) {
    auto x = torch::linspace(-10.0, 10.0, size * size * size);
    x.resize_({size, size, size}).set_requires_grad(true);
    auto y = F::hardshrink(x, HardshrinkOptions().lambda(lambda));
    torch::Tensor s = y.sum();

    s.backward();
    ASSERT_EQ(s.ndimension(), 0);

    ASSERT_EQ(y.ndimension(), 3);
    ASSERT_EQ(y.sizes(), torch::IntArrayRef({size, size, size}));
    auto y_exp = (x.abs() > lambda) * x;
    ASSERT_TRUE(torch::allclose(y, y_exp));
  }
}

TEST_F(FunctionalTest, OneHot) {
  { // Test #1
    auto x = torch::arange(0, 5, torch::kLong);
    auto y = F::one_hot(x % 3);
    auto expected = torch::tensor(
        {{1, 0, 0}, {0, 1, 0}, {0, 0, 1}, {1, 0, 0}, {0, 1, 0}}, torch::kLong);

    ASSERT_EQ(y.ndimension(), 2);
    ASSERT_TRUE(torch::allclose(y, expected));
    ASSERT_EQ(y.sizes(), torch::IntArrayRef({5, 3}));
  }

  { // Test #2
    auto x = torch::arange(0, 5, torch::kLong);
    auto y = F::one_hot(x % 3, 5);
    auto expected = torch::tensor(
        {{1, 0, 0, 0, 0},
         {0, 1, 0, 0, 0},
         {0, 0, 1, 0, 0},
         {1, 0, 0, 0, 0},
         {0, 1, 0, 0, 0}},
        torch::kLong);

    ASSERT_EQ(y.ndimension(), 2);
    ASSERT_TRUE(torch::allclose(y, expected));
    ASSERT_EQ(y.sizes(), torch::IntArrayRef({5, 5}));
  }

  { // Test #3
    auto x = torch::arange(0, 6, torch::kLong);
    auto y = F::one_hot(x.view(torch::IntArrayRef({3, 2})) % 3);
    auto expected = torch::tensor(
        {{{1, 0, 0}, {0, 1, 0}},
         {{0, 0, 1}, {1, 0, 0}},
         {{0, 1, 0}, {0, 0, 1}}},
        torch::kLong);

    ASSERT_EQ(y.ndimension(), 3);
    ASSERT_TRUE(torch::allclose(y, expected));
    ASSERT_EQ(y.sizes(), torch::IntArrayRef({3, 2, 3}));
  }
}

TEST_F(FunctionalTest, Hardtanh) {
  const auto size = 3;
  for (const auto min_val : {-4.2, -1.0, -0.42, 0.0}) {
    for (const auto max_val : {0.0, 0.42, 1.0, 4.2}) {
      for (const auto inplace : {false, true}) {
        auto x = torch::linspace(-10.0, 10.0, size * size * size);
        x.resize_({size, size, size});
        auto y_exp = (x < min_val) * min_val +
                     ((x >= min_val) * (x <= max_val)) * x +
                     (x > max_val) * max_val;
        auto y = F::hardtanh(x,HardtanhOptions().min_val(min_val)
          .max_val(max_val).inplace(inplace));

        ASSERT_EQ(y.ndimension(), 3);
        ASSERT_EQ(y.sizes(), torch::IntArrayRef({size, size, size}));
        ASSERT_TRUE(torch::allclose(y, y_exp));
        if (inplace) {
          ASSERT_TRUE(torch::allclose(x, y_exp));
        }
      }
    }
  }
}

TEST_F(FunctionalTest, LeakyReLU) {
  const auto size = 3;
  for (const auto negative_slope : {0.0, 0.42, 1.0}) {
    for (const auto inplace : {false, true}) {
      auto x = torch::linspace(-10.0, 10.0, size * size * size);
      x.resize_({size, size, size});
      auto y_exp = (x < 0) * x * negative_slope + (x >= 0) * x;
      auto y = F::leaky_relu(x, LeakyReLUOptions()
        .negative_slope(negative_slope).inplace(inplace));

      ASSERT_EQ(y.ndimension(), 3);
      ASSERT_EQ(y.sizes(), torch::IntArrayRef({size, size, size}));
      ASSERT_TRUE(torch::allclose(y, y_exp));
      if (inplace) {
        ASSERT_TRUE(torch::allclose(x, y_exp));
      }
    }
  }
}

TEST_F(FunctionalTest, LogSigmoid) {
  const auto size = 3;
  LogSigmoid model;
  auto x = torch::linspace(-10.0, 10.0, size * size * size);
  x.resize_({size, size, size});
  auto y = F::logsigmoid(x);

  ASSERT_EQ(y.ndimension(), 3);
  ASSERT_EQ(y.sizes(), torch::IntArrayRef({size, size, size}));
  auto y_exp = torch::log(torch::ones_like(x)/(torch::ones_like(x) + torch::exp(torch::neg(x))));
  ASSERT_TRUE(torch::allclose(y, y_exp, 1e-4, 1e-7));
}

TEST_F(FunctionalTest, PReLU) {
  const auto x = torch::rand({42, 24}) * 200 - 100;
  const auto w = torch::rand(24) * 200 - 100;
  const auto y = F::prelu(x, w);
  ASSERT_EQ(y.sizes(), torch::IntArrayRef({42, 24}));
  const auto y_exp = (x < 0) * w * x  + (x >= 0) * x;
  ASSERT_TRUE(torch::allclose(y, y_exp));
}

TEST_F(FunctionalTest, ReLU) {
  const auto size = 3;
  for (const auto inplace : {false, true}) {
    auto x = torch::linspace(-10.0, 10.0, size * size * size);
    x.resize_({size, size, size});
    auto y_exp = (x < 0) * 0 + (x >= 0) * x;
    auto y = F::relu(x, ReLUOptions().inplace(inplace));

    ASSERT_EQ(y.ndimension(), 3);
    ASSERT_EQ(y.sizes(), torch::IntArrayRef({size, size, size}));
    ASSERT_TRUE(torch::allclose(y, y_exp));
    if (inplace) {
      ASSERT_TRUE(torch::allclose(x, y_exp));
    }
  }
}

TEST_F(FunctionalTest, ReLUDefaultOptions) {
  const auto size = 3;
  auto x = torch::linspace(-10.0, 10.0, size * size * size);
  x.resize_({size, size, size});
  auto y_exp = (x < 0) * 0 + (x >= 0) * x;
  auto y = F::relu(x);

  ASSERT_EQ(y.ndimension(), 3);
  ASSERT_EQ(y.sizes(), torch::IntArrayRef({size, size, size}));
  ASSERT_TRUE(torch::allclose(y, y_exp));
}

TEST_F(FunctionalTest, ReLU6) {
  const auto size = 3;
  for (const auto inplace : {false, true}) {
    auto x = torch::linspace(-10.0, 10.0, size * size * size);
    x.resize_({size, size, size});
    auto y_exp = (x < 0) * 0 + ((x >= 0) * (x <= 6)) * x + (x > 6) * 6;
    auto y = F::relu6(x, ReLU6Options().inplace(inplace));

    ASSERT_EQ(y.ndimension(), 3);
    ASSERT_EQ(y.sizes(), torch::IntArrayRef({size, size, size}));
    ASSERT_TRUE(torch::allclose(y, y_exp));
    if (inplace) {
      ASSERT_TRUE(torch::allclose(x, y_exp));
    }
  }
}

<<<<<<< HEAD
TEST_F(FunctionalTest, RReLU) {
  const auto size = 3;
  for (const auto lower : {0.01, 0.1, 0.2}) {
    for (const auto upper : {0.3, 0.4, 0.5}) {
      for (const auto inplace : {false, true}) {
        auto x = torch::linspace(-10.0, 10.0, size * size * size);
        x.resize_({size, size, size});
        auto x_copy = x.clone();
        auto y = F::rrelu(x, RReLUOptions().lower(lower)
          .upper(upper).inplace(inplace));
        auto z = ((x_copy >= 0) * (x_copy == y) +
          (x_copy < 0) * (y >= x_copy * upper) * (y <= lower * x_copy)) * 1.0;

        ASSERT_EQ(y.ndimension(), 3);
        ASSERT_EQ(y.sizes(), torch::IntArrayRef({size, size, size}));
        ASSERT_TRUE(torch::allclose(z, torch::ones_like(z)));
        if (inplace) {
          ASSERT_TRUE(torch::allclose(x, y));
        }
      }
    }
  }
=======
TEST_F(FunctionalTest, ReLU6DefaultOptions) {
  const auto size = 3;
  auto x = torch::linspace(-10.0, 10.0, size * size * size);
  x.resize_({size, size, size});
  auto y_exp = (x < 0) * 0 + ((x >= 0) * (x <= 6)) * x + (x > 6) * 6;
  auto y = F::relu6(x);

  ASSERT_EQ(y.ndimension(), 3);
  ASSERT_EQ(y.sizes(), torch::IntArrayRef({size, size, size}));
  ASSERT_TRUE(torch::allclose(y, y_exp));
>>>>>>> 29a05fc2
}<|MERGE_RESOLUTION|>--- conflicted
+++ resolved
@@ -416,7 +416,18 @@
   }
 }
 
-<<<<<<< HEAD
+TEST_F(FunctionalTest, ReLU6DefaultOptions) {
+  const auto size = 3;
+  auto x = torch::linspace(-10.0, 10.0, size * size * size);
+  x.resize_({size, size, size});
+  auto y_exp = (x < 0) * 0 + ((x >= 0) * (x <= 6)) * x + (x > 6) * 6;
+  auto y = F::relu6(x);
+
+  ASSERT_EQ(y.ndimension(), 3);
+  ASSERT_EQ(y.sizes(), torch::IntArrayRef({size, size, size}));
+  ASSERT_TRUE(torch::allclose(y, y_exp));
+}
+
 TEST_F(FunctionalTest, RReLU) {
   const auto size = 3;
   for (const auto lower : {0.01, 0.1, 0.2}) {
@@ -439,16 +450,20 @@
       }
     }
   }
-=======
-TEST_F(FunctionalTest, ReLU6DefaultOptions) {
-  const auto size = 3;
+}
+
+TEST_F(FunctionalTest, RReLUDefaultOptions) {
+  const auto size = 3;
+  const auto lower = 1.0 / 8.0;
+  const auto upper = 1.0 / 3.0;
   auto x = torch::linspace(-10.0, 10.0, size * size * size);
   x.resize_({size, size, size});
-  auto y_exp = (x < 0) * 0 + ((x >= 0) * (x <= 6)) * x + (x > 6) * 6;
-  auto y = F::relu6(x);
+  auto x_copy = x.clone();
+  auto y = F::rrelu(x);
+  auto z = ((x_copy >= 0) * (x_copy == y) +
+    (x_copy < 0) * (y >= x_copy * upper) * (y <= lower * x_copy)) * 1.0;
 
   ASSERT_EQ(y.ndimension(), 3);
   ASSERT_EQ(y.sizes(), torch::IntArrayRef({size, size, size}));
-  ASSERT_TRUE(torch::allclose(y, y_exp));
->>>>>>> 29a05fc2
+  ASSERT_TRUE(torch::allclose(z, torch::ones_like(z)));
 }