--- conflicted
+++ resolved
@@ -452,26 +452,6 @@
   }
 }
 
-<<<<<<< HEAD
-TEST_F(FunctionalTest, CELU) {
-  const auto size = 3;
-  for (const auto inplace : {false, true}) {
-    for (const auto alpha : {0.42, 1.0, 4.2, 42.42}) {
-      auto x = torch::linspace(-10.0, 10.0, size * size * size);
-      x.resize_({size, size, size});
-      auto y_exp = torch::max(torch::zeros_like(x), x) +
-        torch::min(torch::zeros_like(x), alpha * (torch::exp(x / alpha) - 1.0));
-      auto y = F::celu(x, CELUOptions().alpha(alpha).inplace(inplace));
-
-      ASSERT_EQ(y.ndimension(), 3);
-      ASSERT_EQ(y.sizes(), torch::IntArrayRef({size, size, size}));
-      ASSERT_TRUE(torch::allclose(y, y_exp));
-      if (inplace) {
-        ASSERT_TRUE(torch::allclose(x, y_exp));
-      }
-    }
-  }
-=======
 TEST_F(FunctionalTest, RReLUDefaultOptions) {
   const auto size = 3;
   const auto lower = 1.0 / 8.0;
@@ -486,5 +466,24 @@
   ASSERT_EQ(y.ndimension(), 3);
   ASSERT_EQ(y.sizes(), torch::IntArrayRef({size, size, size}));
   ASSERT_TRUE(torch::allclose(z, torch::ones_like(z)));
->>>>>>> 89b62788
+}
+
+TEST_F(FunctionalTest, CELU) {
+  const auto size = 3;
+  for (const auto inplace : {false, true}) {
+    for (const auto alpha : {0.42, 1.0, 4.2, 42.42}) {
+      auto x = torch::linspace(-10.0, 10.0, size * size * size);
+      x.resize_({size, size, size});
+      auto y_exp = torch::max(torch::zeros_like(x), x) +
+        torch::min(torch::zeros_like(x), alpha * (torch::exp(x / alpha) - 1.0));
+      auto y = F::celu(x, CELUOptions().alpha(alpha).inplace(inplace));
+
+      ASSERT_EQ(y.ndimension(), 3);
+      ASSERT_EQ(y.sizes(), torch::IntArrayRef({size, size, size}));
+      ASSERT_TRUE(torch::allclose(y, y_exp));
+      if (inplace) {
+        ASSERT_TRUE(torch::allclose(x, y_exp));
+      }
+    }
+  }
 }